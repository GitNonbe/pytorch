#include <torch/csrc/jit/frontend/tracer.h>

#include <ATen/Backtrace.h>
#include <ATen/core/Dict.h>
#include <ATen/core/functional.h>
#include <c10/util/Exception.h>
#include <torch/csrc/autograd/engine.h>
#include <torch/csrc/autograd/function.h>
#include <torch/csrc/autograd/variable.h>
#include <torch/csrc/jit/api/module.h>
#include <torch/csrc/jit/ir/constants.h>
#include <torch/csrc/jit/passes/dead_code_elimination.h>
#include <torch/csrc/jit/passes/fixup_trace_scope_blocks.h>
#include <torch/csrc/jit/passes/inliner.h>
#include <torch/csrc/jit/passes/lower_tuples.h>
#include <torch/csrc/jit/passes/remove_expands.h>
#include <torch/csrc/utils/variadic.h>
#include <torch/custom_class.h>

#include <memory>
#include <sstream>
#include <string>

namespace torch {
namespace jit {
namespace tracer {

////////////////////////////////////////////////////////////////////////////////
// Recording the traces
////////////////////////////////////////////////////////////////////////////////
namespace detail {

template <typename T>
void genericAddInput(Node* n, T value) {
  Value* v = n->owningGraph()->insertConstant(value);
  recordSourceLocation(v->node());
  n->addInput(v);
}

template <typename T>
void badArgType(const T& v) {
  AT_ERROR(
      "Found an unsupported argument type in the JIT tracer: ",
      c10::demangle_type<T>(),
      ". File a bug report.");
}

thread_local std::shared_ptr<TracingState> tracing_state;
} // namespace detail

std::function<void()> pauseTracing() {
  // NOLINTNEXTLINE
  std::shared_ptr<tracer::TracingState> state = getTracingState();
  tracer::setTracingState(nullptr);

  return [state]() { tracer::setTracingState(state); };
}

void delValueTrace(const IValue& var) {
  getTracingState()->delValue(var);
}
void TracingState::delValue(const IValue& var) {
  for (size_t i = 0; i < env_stack.size(); ++i) {
    auto& value_map = env_stack.at(env_stack.size() - 1 - i);
    auto it = value_map.find(var);
    if (it == value_map.end()) {
      continue;
    }
    value_map.erase(it);
  }
}

// Given a IValue 'var', return the 'node' which represents the instruction
// which computes the value of this variable in the IR.
// Here, we interpret untraced variables as constants that are just embedded
// in the graph.  This is useful to handle code which does things like this
// (from torch.autograd.variable, now moved to C++):
//
//    def mm(self, matrix):
//      output = Variable(self.data.new(self.data.size(0), matrix.data.size(1)))
//      return Addmm.apply(output, self, matrix, 0, 1, True)
//
// Here, mm fakes up a dummy variable with uninitialized data to do an inplace
// update on, but subsequently ignores it because the alpha scaling factor is
// zero. This is one of the cases where a Variable can be created inside of a
// trace, and if we treat it as a constant, everything will work out.
Value* getValueTrace(const IValue& var) {
  return getTracingState()->getValue(var);
}
Value* TracingState::getValue(const IValue& var) {
  // allow tracing of tuples passed to List[Tensor] or Tuple[Tensor...]
  // arguments
  if (var.isTensorList()) {
    return graph
        ->insertNode(graph->createList(
            TensorType::get(),
            fmap(
                var.toTensorVector(),
                [&](const IValue& val) { return getValue(val); })))
        ->output();
  } else if (var.isTuple()) {
    return graph
        ->insertNode(graph->createTuple(fmap(
            var.toTuple()->elements(),
            [&](const IValue& val) { return getValue(val); })))
        ->output();
  }
  if (var.isTensor()) {
    auto ten = var.toTensor();
    if (!ten.defined()) {
      Node* n = graph->createNone();
      return graph->insertNode(n)->output();
    }
    for (size_t i = 0; i < env_stack.size(); ++i) {
      auto& value_map = env_stack.at(env_stack.size() - 1 - i);
      auto it = value_map.find(var);
      if (it == value_map.end()) {
        continue;
      }
      if (!it->second->hasDebugName()) {
        auto unique_name = getTracingState()->lookup_var_name_fn(ten);
        if (!unique_name.empty()) {
          it->second->setDebugName(unique_name);
        }
      }
      return it->second;
    }

    // Didn't find it. Bake in a constant
    if (ten.requires_grad()) {
      pauseTracing();
      std::ostringstream oss;
      oss << "Cannot insert a Tensor that requires grad as a constant. "
          << "Consider making it a parameter or input, or detaching the gradient\n"
          << "Tensor:\n"
          << ten;
      throw std::runtime_error(oss.str());
    }

    Value* constant = graph->insertConstant(ten);
    recordSourceLocation(constant->node());
    constant->inferTypeFrom(ten);
    auto it = env_stack.back().emplace(var, constant);
    return it.first->second;
  } else if (var.isFuture() || var.isObject()) {
    for (size_t i = 0; i < env_stack.size(); ++i) {
      auto& future_map = env_stack.at(env_stack.size() - 1 - i);
      auto it = future_map.find(var);
      if (it == future_map.end()) {
        continue;
      }
      return it->second;
    }

    // Find torchbind classes
    if (isCustomClass(var)) {
      auto obj = Object(var.toObject());
      auto qualname = obj.type()->name();
      auto custom_class_type = getCustomClass(qualname->qualifiedName());
      if (custom_class_type) {
        auto capsule = var.toObject()->getAttr("capsule");
        for (size_t i = 0; i < env_stack.size(); ++i) {
          auto& value_map = env_stack.at(env_stack.size() - 1 - i);
          auto it = value_map.find(capsule);
          if (it == value_map.end()) {
            continue;
          }
          return it->second;
        }
      }
    }

    std::ostringstream oss;
    if (var.isFuture()) {
      oss << "Tried to trace Future or Object that the tracer was not aware of.";
    } else {
      oss << "Tried to trace " << var
          << " but it is not part of the active trace. Modules that are called during a trace"
          << " must be registered as submodules of the thing being traced.";
    }
    throw std::runtime_error(oss.str());
  } else {
    // If the values are non-tensors, we try to create constants
    // and bake those constants into the traced graph
    auto constant = tryInsertConstant(*graph, var);
    if (constant) {
      recordSourceLocation(constant.value()->node());
      return *constant;
    }
    std::ostringstream os;
    os << "Tracer cannot get value trace for type " << var.tagKind() << ". "
       << "The below value could not be materialized as a constant:\n"
       << var;
    throw std::runtime_error(os.str());
  }
}
bool TracingState::hasValue(const IValue& var) const {
  for (const auto& frame : env_stack) {
    if (frame.count(var)) {
      return true;
    }
  }
  return false;
}

Value* TracingState::getOutput(const IValue& iv, size_t i) {
  if (iv.isTensor()) {
    at::Tensor var = iv.toTensor();
    if (!var.defined()) {
      Node* n = graph->createNone();
      return graph->insertNode(n)->output();
    }

    auto& value_map = getTracingState()->env_stack.back();
    auto it = value_map.find(iv);
    if (it == value_map.end()) {
      std::ostringstream os;
      os << "output " << i << " (" << var
         << ") of traced region did not have observable "
         << "data dependence with trace inputs; this probably indicates your "
            "program "
         << "cannot be understood by the tracer.";
      throw std::runtime_error(os.str());
    }
    return it->second;
  } else if (iv.isTensorList()) {
    return graph
        ->insertNode(graph->createList(
            TensorType::get(),
            fmap(
                iv.toTensorVector(),
                [&](const IValue& ival) { return getOutput(ival, i); })))
        ->output();
  } else if (iv.isTuple()) {
    auto tuple = iv.toTuple()->elements();
    auto tuple_node = graph->createTuple(
        fmap(tuple, [&](const IValue& ival) { return getOutput(ival, i); }));
    graph->insertNode(tuple_node);
    return tuple_node->output();
  } else {
    AT_ERROR(
        "Only tensors, lists and tuples of tensors can be output from traced functions");
  }
}

// XXX: this function mutates input
static IValue addInput(
    const std::shared_ptr<TracingState>& state,
    const IValue& input,
    const TypePtr& type,
    Value* value) {
  value->setType(type);
  if (type->isSubtypeOf(TensorType::get())) {
    auto input_tensor = input.toTensor();
    auto name = Variable(input_tensor).name();
    if (state->hasValue(input)) {
      input_tensor = input_tensor.view(input_tensor.sizes());
    }
    value->setDebugName(name);
    state->setValue(input_tensor, value);
    return input_tensor;
  } else if (auto tuple_type = type->cast<TupleType>()) {
    auto unpack_node =
        state->graph->insertNode(state->graph->createTupleUnpack(value));
    auto elem_values = unpack_node->outputs();
    auto elem_types = tuple_type->elements();
    auto tuple = input.toTuple();
    auto elems = tuple->elements();
    size_t num_elems = elems.size();
    AT_ASSERT(
        elem_values.size() == num_elems && elem_types.size() == num_elems);
    for (size_t i = 0; i < num_elems; ++i) {
      elems[i] = addInput(state, elems.at(i), elem_types[i], elem_values[i]);
    }
    return std::move(tuple);
  } else if (auto dict_type = type->cast<DictType>()) {
    auto dict = input.toGenericDict();

    auto dict_size = dict.size();
    auto unpack_to_list = state->graph->insert(aten::values, {value});
    auto list_unpack =
        state->graph->createListUnpack(unpack_to_list, dict_size);
    auto unpack_node = state->graph->insertNode(list_unpack);
    auto elem_values = unpack_node->outputs();

    const auto order = iterationOrder(dict);
    AT_ASSERT(order.size() == elem_values.size());

    size_t i = 0;
    for (const auto& pair : order) {
      dict.insert_or_assign(
          pair.first,
          addInput(
              state, pair.second, dict_type->getValueType(), elem_values[i++]));
    }

    return std::move(dict);
  } else if (auto list_type = type->cast<ListType>()) {
    size_t num_elems = input.isList() ? input.toListRef().size()
                                      : input.toTensorVector().size();
    auto list_unpack = state->graph->insertNode(
        state->graph->createListUnpack(value, num_elems));
    auto unpack_outputs = list_unpack->outputs();

    if (input.isTensorList()) {
      auto elems = input.toTensorList();
      for (size_t i = 0; i < num_elems; i++) {
        elems[i] = addInput(
                       state,
                       elems.get(i),
                       list_type->getElementType(),
                       unpack_outputs[i])
                       .toTensor();
      }
      return elems;
    } else {
      auto elems = input.toList();
      for (size_t i = 0; i < num_elems; i++) {
        elems[i] = addInput(
            state,
            elems.get(i),
            list_type->getElementType(),
            unpack_outputs[i]);
      }
      return elems;
    }
  } else {
    AT_ERROR(
        "Only tensors or (possibly nested) dict or tuples of tensors can be "
        "inputs to traced functions. Got ",
        type->python_str());
  }
}

static void gatherParametersAndBuffers(
    const std::shared_ptr<TracingState>& state,
    Value* self_value,
    const Module& self,
    const std::string& prefix) {
  Graph& g = *self_value->owningGraph();

  state->setValue(self._ivalue(), self_value);

  auto self_ty = self.type();
  for (const NameValue& s : self.named_attributes(/*recurse=*/false)) {
    auto qualname = prefix + "." + s.name;
    Value* trace_get_attr = g.insertNode(g.create(prim::TracedAttr))
                                ->s_(attr::scope, qualname)
                                ->output()
                                ->setType(s.value.type());
    if (s.value.type()->isSubtypeOf(TensorType::get())) {
      addInput(state, s.value, s.value.type(), trace_get_attr);
    }
    if (isCustomClass(s.value)) {
      tracer::setValueTrace(s.value, trace_get_attr);
    }
    if (self_ty->getAttribute(s.name)->is_module()) {
      gatherParametersAndBuffers(
          state, trace_get_attr, Module(s.value.toObject()), qualname);
    }
  }
}

std::pair<std::shared_ptr<TracingState>, Stack> trace(
    Stack inputs,
    const std::function<Stack(Stack)>& traced_fn,
    std::function<std::string(const Variable&)> var_name_lookup_fn,
    bool force_outplace,
    Module* self) {
  try {
    // Start tracing, treating 'inputs' as inputs to the trace, which can be
    // varied on subsequent invocations of the trace.  Any other variables
    // will be treated as constants.
    if (isTracing()) {
      AT_ERROR("Tracing can't be nested");
    }
    auto state = std::make_shared<TracingState>();
    setTracingState(state);

    // if we are a module, then make sure the modules parameters are in the map
    // and mapped to accesses to the self object
    if (self) {
      Value* self_value = state->graph->insertInput(0, "self")->setType(
          self->_ivalue()->type());
      gatherParametersAndBuffers(state, self_value, *self, {"__module"});
    }

    for (IValue& input : inputs) {
      input = addInput(state, input, input.type(), state->graph->addInput());
    }
    auto graph = state->graph;

    getTracingState()->lookup_var_name_fn = std::move(var_name_lookup_fn);
    getTracingState()->force_outplace = force_outplace;

    // Invoke the traced function
    auto out_stack = traced_fn(inputs);

    // Exit a trace, treating 'out_stack' as the outputs of the trace.  These
    // are the variables whose values will be computed upon subsequent
    // invocations of the trace.
    size_t i = 0;
    for (auto& output : out_stack) {
      // NB: The stack is in "reverse" order, so when we pass the diagnostic
      // number we need to flip it based on size.
      state->graph->registerOutput(
          state->getOutput(output, out_stack.size() - i));
      i++;
    }
    setTracingState(nullptr);

    if (getInlineEverythingMode()) {
      Inline(*graph);
    }
    FixupTraceScopeBlocks(graph, self);

    return {state, out_stack};
  } catch (...) {
    tracer::abandon();
    throw;
  }
}

// Abort tracing. Used to reset the state in case of errors.
void abandon() {
  setTracingState(nullptr);
}

void setValueTrace(const IValue& v, Value* value) {
  return getTracingState()->setValue(v, value);
}
void TracingState::setValue(const IValue& v, Value* value) {
  if (v.isTensor()) {
    auto var = v.toTensor();
    AT_ASSERT(var.defined());
    env_stack.back()[v] = value;
  } else if (v.isTensorList()) {
    auto outputs = v.toTensorList();
    Node* unpack_node =
        graph->insertNode(graph->createListUnpack(value, outputs.size()));
    for (size_t i = 0; i < outputs.size(); ++i) {
      setValue(outputs.get(i), unpack_node->outputs()[i]);
    }
  } else if (v.isTuple()) {
    auto outputs = v.toTuple()->elements();
    Node* unpack_node = graph->insertNode(graph->createTupleUnpack(value));
    for (size_t i = 0; i < outputs.size(); ++i) {
      setValue(outputs[i], unpack_node->outputs()[i]);
    }
  } else if (v.isList()) {
    auto elements = v.toListRef();
    Node* unpack_node =
        graph->insertNode(graph->createListUnpack(value, elements.size()));
    for (size_t i = 0; i < elements.size(); ++i) {
      setValue(elements[i], unpack_node->outputs()[i]);
    }
  } else if (isCustomClass(v)) {
    auto capsule = v.toObject()->getAttr("capsule");
    env_stack.back()[capsule] = value;
  } else if (v.isFuture() || v.isObject()) {
    env_stack.back()[v] = value;
  } else {
    std::ostringstream os;
    os << "Tracer cannot set value trace for type " << v.tagKind() << ". "
       << "Supported types are tensor, tensor list, and tuple of tensors.";
    throw std::runtime_error(os.str());
  }
}

void addInputs(Node* n, const char* name, int64_t value) {
  using ArgumentStash = jit::tracer::ArgumentStash;
  if (ArgumentStash::hasValue(name)) {
    Value* v = ArgumentStash::popValue(name);
    n->addInput(v);
  } else {
    detail::genericAddInput(n, value);
  }
}

void addInputs(Node* n, const char* name, c10::optional<int64_t> value) {
  if (value) {
    detail::genericAddInput(n, *value);
  } else {
    Graph* g = n->owningGraph();
    Value* none = g->insertNode(g->createNone())->output();
    n->addInput(none);
  }
}
void addInputs(Node* n, const char* name, bool value) {
  detail::genericAddInput(n, value);
}
void addInputs(
    Node* n,
    const char* name /* unused */,
    const c10::optional<bool>& value) {
  if (value) {
    detail::genericAddInput(n, *value);
  } else {
    Graph* g = n->owningGraph();
    Value* none = g->insertNode(g->createNone())->output();
    n->addInput(none);
  }
}
void addInputs(Node* n, const char* name, double value) {
  detail::genericAddInput(n, value);
}
void addInputs(
    Node* n,
    const char* name /* unused */,
    const c10::optional<double>& value) {
  if (value) {
    detail::genericAddInput(n, *value);
  } else {
    Graph* g = n->owningGraph();
    Value* none = g->insertNode(g->createNone())->output();
    n->addInput(none);
  }
}
void addInputs(Node* n, const char* name, const at::Scalar& value) {
  using ArgumentStash = jit::tracer::ArgumentStash;
  if (ArgumentStash::hasValue(name)) {
    Value* v = ArgumentStash::popValue(name);
    n->addInput(v);
  } else {
    detail::genericAddInput(n, value);
  }
}
void addInputs(
    Node* n,
    const char* name,
    const c10::optional<at::Scalar>& value) {
  if (value) {
    detail::genericAddInput(n, *value);
  } else {
    Graph* g = n->owningGraph();
    Value* none = g->insertNode(g->createNone())->output();
    n->addInput(none);
  }
}
void addInputs(Node* n, const char* name, const std::string& value) {
  detail::genericAddInput(n, value);
}
void addInputs(Node* n, const char* name, const at::Tensor& value) {
  n->addInput(getValueTrace(value));
}
void addInputs(Node* n, const char* name, const at::Generator& value) {
  if (value.defined()) {
    detail::badArgType(value);
  }
  Graph* g = n->owningGraph();
  Value* undef_gen = g->insertNode(g->createNone())->output();
  n->addInput(undef_gen);
}
void addInputs(Node* n, const char* name, at::Device value) {
  detail::genericAddInput(n, value);
}
void addInputs(Node* n, const char* name, at::Layout value) {
  detail::genericAddInput(n, static_cast<int64_t>(value));
}
void addInputs(Node* n, const char* name, at::ScalarType value) {
  detail::genericAddInput(n, static_cast<int64_t>(value));
}
void addInputs(Node* n, const char* name, at::MemoryFormat value) {
  detail::genericAddInput(n, static_cast<int64_t>(value));
}
void addInputs(
    Node* n,
    const char* name,
    const c10::optional<at::MemoryFormat>& value) {
  if (value) {
    detail::genericAddInput(n, static_cast<int64_t>(*value));
  } else {
    Graph* g = n->owningGraph();
    Value* none = g->insertNode(g->createNone())->output();
    n->addInput(none);
  }
}
void addInputs(
    Node* n,
    const char* name,
    const c10::optional<at::Layout>& value) {
  if (value.has_value()) {
    detail::genericAddInput(n, static_cast<int64_t>(*value));
  } else {
    Graph* g = n->owningGraph();
    Value* none = g->insertNode(g->createNone())->output();
    n->addInput(none);
  }
}
void addInputs(
    Node* n,
    const char* name,
    const c10::optional<at::Device>& value) {
  if (value.has_value()) {
    detail::genericAddInput(n, value);
  } else {
    Graph* g = n->owningGraph();
    Value* none = g->insertNode(g->createNone())->output();
    n->addInput(none);
  }
}
void addInputs(
    Node* n,
    const char* name,
    c10::optional<at::DimnameList> value) {
  TORCH_CHECK(false, "NYI: Named tensors are not supported with the tracer");
}
void addInputs(
    Node* n,
    const char* name,
    const c10::optional<at::ScalarType>& value) {
  if (value.has_value()) {
    detail::genericAddInput(n, static_cast<int64_t>(*value));
  } else {
    Graph* g = n->owningGraph();
    Value* none = g->insertNode(g->createNone())->output();
    n->addInput(none);
  }
}

void addInputs(
    Node* n,
    const char* name,
    at::TensorList value,
    bool allow_undefined) {
  Graph* g = n->owningGraph();
  Node* list_node = nullptr;
  if (allow_undefined) {
    // if allow undefined, we create a list of optional tensors
    list_node = g->insertNode(
        g->createList(OptionalType::ofTensor(), fmap(value, getValueTrace)));
  } else {
    list_node = g->insertNode(
        g->createList(TensorType::get(), fmap(value, getValueTrace)));
  }
  n->addInput(list_node->output());
}

void addInputs(
    Node* n,
    const char* name,
    ArrayRef<c10::intrusive_ptr<c10::ivalue::Object>> value,
<<<<<<< HEAD
    ClassTypePtr class_type) {
=======
    const ClassTypePtr& class_type) {
>>>>>>> 13912537
  Graph* g = n->owningGraph();
  Node* list_node =
      g->insertNode(g->createList(class_type, fmap(value, getValueTrace)));
  n->addInput(list_node->output());
}

void addInputs(
    Node* n,
    const char* name,
    c10::optional<caffe2::TypeMeta> opt_dtype) {
  if (opt_dtype.has_value()) {
    return addInputs(n, name, at::typeMetaToScalarType(*opt_dtype));
  } else {
    Graph* g = n->owningGraph();
    Value* none = g->insertNode(g->createNone())->output();
    n->addInput(none);
  }
}

void addInputs(Node* n, const char* name, const at::TensorOptions& options) {
  // [TensorOptions in script] - update this when you change how we schematize
  // TensorOptions
  addInputs(n, name, options.dtype_opt());
  addInputs(n, name, options.layout());
  addInputs(n, name, options.device());
  addInputs(n, name, options.pinned_memory());
}

void addInputs(Node* n, const char* name, at::IntArrayRef value) {
  using ArgumentStash = jit::tracer::ArgumentStash;
  std::vector<Value*> info = ArgumentStash::hasIntArrayRef(name)
      ? ArgumentStash::popIntArrayRef(name)
      : ArgumentStash::IntArrayRefTrace(value.size());

  auto& g = getTracingState()->graph;
  for (size_t i = 0; i < info.size(); ++i) {
    if (info[i] != nullptr)
      continue;
    info[i] = g->insertConstant(value[i]);
    recordSourceLocation(info[i]->node());
  }
  for (jit::Value* v : info) {
    if (*v->type() != *jit::IntType::get()) {
      throw std::runtime_error(
          "Type mismatch in setposattr for IntArrayRef. Check that your program "
          "is valid without tracing, and please file a bug report if it is.");
    }
  }
  n->addInput(
      g->insertNode(g->createList(jit::IntType::get(), info))->output());
}

void addInputs(Node* n, const char* name, ArrayRef<double> value) {
  AT_ERROR("Tracing float lists currently not supported!");
}

void addInputs(
    Node* n,
    const char* name,
    const c10::intrusive_ptr<c10::ivalue::Object>& obj) {
  Value* v = getValueTrace(obj);
  n->addInput(v);
}

void addOutput(Node* node, const at::Tensor& output) {
  setOutput(node->addOutput(), output);
}

void setOutput(Value* value, const at::Tensor& output) {
  if (output.defined()) {
    value->inferTypeFrom(output);
    setValueTrace(autograd::as_variable_ref(output), value);
  }
}

void addOutput(Node* node, const std::vector<at::Tensor>& outputs) {
  Value* value = node->addOutput()->setType(ListType::ofTensors());
  Graph* graph = node->owningGraph();
  Node* unpack_node = graph->insertNode(
      graph->create(prim::ListUnpack, {value}, outputs.size()));
  for (size_t i = 0; i < outputs.size(); ++i) {
    Value* output_val = unpack_node->outputs()[i];
    output_val->inferTypeFrom(outputs[i]);
    setValueTrace(outputs[i], output_val);
  }
}

void addOutput(Node* node, const c10::List<at::Tensor>& outputs) {
  return addOutput(node, outputs.vec());
}

const std::shared_ptr<TracingState>& getTracingState() {
  return detail::tracing_state;
}

void setTracingState(std::shared_ptr<TracingState> state) {
  detail::tracing_state = std::move(state);
}

TracingState::TracingState() : graph(new Graph()), env_stack{Frame()} {}

TracingState::~TracingState() = default;

autograd::Variable getSizeOf(const autograd::Variable& var, int64_t dim) {
  auto& tracing_state = getTracingState();
  auto& graph = tracing_state->graph;

  Variable size_var;
  {
    // Make sure this scalar to tensor isn't traced!
    at::AutoNonVariableTypeMode guard;
    size_var = scalar_to_tensor(at::Scalar(var.size(dim)));
  }
  auto* value = getValueTrace(var);
  auto dim_val = graph->insertConstant(dim);
  recordSourceLocation(dim_val->node());
  auto* node = graph->insertNode(graph->create(aten::size, {value, dim_val}));
  recordSourceLocation(node);
  node->output()->setType(jit::IntType::get());

  auto ten =
      graph->insertNode(graph->createNumToTensor(node->output()))->output();
  setValueTrace(size_var, ten);
  return size_var;
}

void ensureUniqueIfOutOfPlaced(const char* name, const at::Tensor& tensor) {
  auto& state = getTracingState();
  if (state && state->force_outplace == false) {
    // If we're not converting in-place ops to out-of-place, this check is
    // unnecessary
    return;
  }
  auto aliases = tensor.storage().use_count();
  if (isTracing() && aliases > 1) {
    std::stringstream ss;
    ss << "There are " << aliases
       << " live references to the data region being modified when tracing in-place operator "
       << name
       << ". This might cause the trace to be incorrect, because all other views "
       << "that also reference this data will not reflect this change in the trace! "
       << "On the other hand, if all other views use the same memory chunk, but are disjoint (e.g. "
       << "are outputs of torch.split), this might still be safe.";
    warn(ss.str().c_str());
  }
}

////////////////////////////////////////////////////////////////////////////////
// Argument stash
////////////////////////////////////////////////////////////////////////////////
thread_local ArgumentStash ArgumentStash::stash;

void ArgumentStash::stashIntArrayRefElem(
    const std::string& arg_name,
    size_t size,
    size_t idx,
    const Variable& var) {
  // TODO: check type?
  if (!isTracing())
    return;
  auto& list_trace = stash.intlists.emplace(arg_name, size).first->second;
  AT_ASSERT(size == list_trace.size());
  AT_ASSERT(idx < list_trace.size());
  AT_ASSERT(list_trace[idx] == nullptr);

  Value* ten = getValueTrace(var);
  auto& g = *ten->owningGraph();
  WithInsertPoint guard(ten->node()->next());
  auto prim = g.insert(aten::Int, {ten});
  list_trace[idx] = prim;
}

void ArgumentStash::stashValue(
    const std::string& arg_name,
    size_t idx,
    const Variable& var,
    const TypePtr& type) {
  if (!isTracing())
    return;

  Value* ten = getValueTrace(var);
  WithInsertPoint guard(ten->node()->next());
  auto& g = *ten->owningGraph();

  if (type == IntType::get()) {
    ten = g.insert(aten::Int, {ten});
  } else if (type == FloatType::get()) {
    ten = g.insert(aten::Float, {ten});
  } else if (type == NumberType::get()) {
    ten = g.insert(aten::ScalarImplicit, {ten});
  }

  stash.values.emplace(arg_name, ten);
}

////////////////////////////////////////////////////////////////////////////////
// Stack trace recording
////////////////////////////////////////////////////////////////////////////////
// no python present so we just do not record source information
void defaultRecordSourceLocation(Node* n) {}
std::atomic<decltype(&defaultRecordSourceLocation)> record_source_location(
    defaultRecordSourceLocation);
void recordSourceLocation(Node* n) {
  return record_source_location.load()(n);
}
void setRecordSourceLocation(void (*v)(Node*)) {
  record_source_location.store(v);
}

void defaultWarn(const std::string& str) {
  TORCH_WARN(str);
}
std::atomic<warn_fn_type> warn_callback{defaultWarn};

const char* WARN_PYTHON_DATAFLOW =
    " might cause the trace to be incorrect. We can't record the data flow of "
    "Python values, so this value will be treated as a constant in the future. "
    "This means that the trace might not generalize to other inputs!";
const char* WARN_CONSTRUCTOR =
    " results are registered as constants in the trace. You can safely ignore this "
    "warning if you use this function to create tensors out of constant variables "
    "that would be the same every time you call this function. In any other case, "
    "this might cause the trace to be incorrect.";
const char* WARN_RESIZE =
    " can't be represented in the JIT at the moment, so we won't connect any uses of "
    "this value with its current trace. If you happen to use it again, it will show "
    "up as a constant in the graph.";

// XXX: _kind can be a nullptr
void _do_warn(const char* _reason, const char* _kind) {
  std::string reason{_reason};
  std::string kind{_kind ? _kind : ""};
  std::ostringstream s;
  s << reason << kind;
  warn_callback.load()(s.str());
}

void setWarn(warn_fn_type fn) {
  warn_callback.store(fn);
}
} // namespace tracer
} // namespace jit
} // namespace torch<|MERGE_RESOLUTION|>--- conflicted
+++ resolved
@@ -640,11 +640,7 @@
     Node* n,
     const char* name,
     ArrayRef<c10::intrusive_ptr<c10::ivalue::Object>> value,
-<<<<<<< HEAD
-    ClassTypePtr class_type) {
-=======
     const ClassTypePtr& class_type) {
->>>>>>> 13912537
   Graph* g = n->owningGraph();
   Node* list_node =
       g->insertNode(g->createList(class_type, fmap(value, getValueTrace)));
