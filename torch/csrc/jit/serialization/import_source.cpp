#include <torch/csrc/jit/serialization/import_source.h>

#include <ATen/core/qualified_name.h>
#include <torch/csrc/jit/frontend/parser.h>
#include <torch/csrc/jit/frontend/resolver.h>
#include <torch/csrc/jit/frontend/script_type_parser.h>
#include <torch/csrc/jit/serialization/export.h>
#include <torch/custom_class.h>

#include <regex>

namespace torch {
namespace jit {

struct OpsValue : public SugaredValue {
  OpsValue(size_t version) : version_(version) {}
  std::string kind() const override {
    return "ops";
  }
  std::shared_ptr<SugaredValue> attr(
      const SourceRange& loc,
      Function& m,
      const std::string& field) override {
    return std::make_shared<BuiltinModule>(field, version_);
  }
  size_t version_;
};

// Represents nested namespaces, like `foo.bar.Baz`.
// Right now these namespaces can only contain other namespaces or NamedTypes
struct TORCH_API ClassNamespaceValue : public SugaredValue {
  /**
   * @param  name  The fully qualified path, which can resolve either to a
   *               namespace or a NamedType
   * @param  si    The source importer that searches for and loads
   * classes/functions.
   */
  explicit ClassNamespaceValue(
      c10::QualifiedName name,
      std::shared_ptr<SourceImporterImpl> si)
      : basename_(std::move(name)), si_(std::move(si)) {}

  std::shared_ptr<SugaredValue> attr(
      const SourceRange& loc,
      Function& m,
      const std::string& name) override;
  std::string kind() const override {
    return "Class Namespace";
  }

 private:
  c10::QualifiedName basename_;
  std::shared_ptr<SourceImporterImpl> si_;
};

// This value maps attributes CONSTANTS.c0 CONSTANTS.c1 to entries
// in the 'constants' vector. This table is will be stored in a container format
// and given to the import_method when restoring the code.
struct ConstantTableValue : public SugaredValue {
  ConstantTableValue(const std::vector<at::Tensor>* constants)
      : constants_(constants) {}
  std::string kind() const override {
    return "CONSTANTS";
  }
  // select an attribute on it, e.g. `this.field`
  std::shared_ptr<SugaredValue> attr(
      const SourceRange& loc,
      Function& m,
      const std::string& field) override {
    const char* field_s = field.c_str();
    char* end;
    int64_t offset = strtoll(field_s + 1, &end, 10);
    if (field.size() < 2 || *end != 0)
      throw ErrorReport(loc) << "invalid constant specifier: " << field;
    if (offset < 0 || size_t(offset) >= constants_->size()) {
      throw ErrorReport(loc) << "constant index " << offset
                             << " is out of bounds (constant table has "
                             << constants_->size() << " entries)";
    }
    Value* value = m.graph()->insertConstant(constants_->at(offset), loc);

    // specializing tensor type on compilation messes up typing relations
    value->setType(unshapedType(value->type()));

    return std::make_shared<SimpleValue>(value);
  }

 private:
  const std::vector<at::Tensor>* constants_;
};

struct SourceImporterImpl : public Resolver,
                            std::enable_shared_from_this<SourceImporterImpl> {
  SourceImporterImpl(
      const std::shared_ptr<CompilationUnit> cu,
      const std::vector<at::Tensor>* tensor_table,
      SourceLoader source_loader,
      size_t version)
      : cu_(cu), source_loader_(std::move(source_loader)) {
    env_ = {
        {"torch", std::make_shared<BuiltinModule>("aten", version)},
        {"ops", std::make_shared<OpsValue>(version)},
        // Constants present in the model. Used to resolve "CONSTANTS.n" to the
        // actual value
        {"CONSTANTS", std::make_shared<ConstantTableValue>(tensor_table)},
        {"fork", SpecialFormValue::create(prim::fork)},
        {"annotate", SpecialFormValue::create(prim::annotate)},
        {"unchecked_cast", SpecialFormValue::create(prim::unchecked_cast)},
        {"uninitialized", SpecialFormValue::create(prim::Uninitialized)},
    };
  }

  TypePtr findNamedType(const QualifiedName& name) {
    if (auto custom_class = getCustomClass(name.qualifiedName())) {
      return custom_class;
    }
    parseSourceIfNeeded(name.prefix());
    auto it = to_be_defined_.find(name);
    if (it != to_be_defined_.end() && it->second->kind() == TK_CLASS_DEF) {
      ClassDef cd(it->second);
      to_be_defined_.erase(it);
      importNamedType(name.prefix(), cd);
    }
    return cu_->get_type(name);
  }

  Function* findFunction(const QualifiedName& name) {
    parseSourceIfNeeded(name.prefix());
    auto it = to_be_defined_.find(name);
    if (it != to_be_defined_.end() && it->second->kind() == TK_DEF) {
      Def d(it->second);
      to_be_defined_.erase(it);
      importFunction(name.prefix(), d);
    }
    return cu_->find_function(name);
  }

  void parseSourceIfNeeded(const std::string& qualifier) {
    // qualifier may be blank, for instance checking if __torch__ is a class.
    if (qualifier == "" || loaded_sources_.count(qualifier)) {
      return;
    }
    loaded_sources_.insert(qualifier);
    std::shared_ptr<Source> src = source_loader_(qualifier);

    // The importer, when looking for classes/functions doesn't know if 'foo'
    // contains definitions or if it is a prefix of 'foo.bar', we only figure it
    // out by testing if `foo.py` exists in the source loader. If it doesn't
    // then there is nothing to load here
    if (!src) {
      return;
    }
    Parser p(src);
    parsePossibleVersionNumber(p.lexer());

    auto& L = p.lexer();

    while (L.cur().kind != TK_EOF) {
      parseImports(L);
      auto tk = L.cur();
      auto kind = tk.kind;
      switch (kind) {
        case TK_CLASS_DEF: {
          auto parsed_treeref = ClassDef(p.parseClass());
          to_be_defined_[QualifiedName(
              qualifier, parsed_treeref.name().name())] = parsed_treeref;
        } break;
        case TK_DEF: {
          auto parsed_treeref = Def(p.parseFunction(/*is_method=*/false));
          to_be_defined_[QualifiedName(
              qualifier, parsed_treeref.name().name())] = parsed_treeref;
        } break;
        default:
          throw ErrorReport(L.cur().range)
              << "Unexpected token in code import: " << kindToString(kind);
      }
    }
  }

  void LEGACY_import_methods(
      const Module& mod,
      const std::shared_ptr<Source>& src) {
    auto self = SimpleSelf(mod.type());
    c10::QualifiedName prefix = *mod.type()->name();
    Parser p(src);

    parsePossibleVersionNumber(p.lexer());

    parseImports(p.lexer());

    std::vector<Def> definitions;
    std::vector<ResolverPtr> resolvers;
    while (p.lexer().cur().kind != TK_EOF) {
      auto def = Def(p.parseFunction(/*is_method=*/true));
      definitions.emplace_back(def);
      resolvers.emplace_back(shared_from_this());
    }
    cu_->define(prefix, definitions, resolvers, &self);
  }

  std::shared_ptr<SugaredValue> resolveValue(
      const std::string& name,
      Function& m,
      const SourceRange& loc) override {
    auto it = env_.find(name);
    if (it != env_.end()) {
      return it->second;
    }
    auto graph = m.graph();
    if (name == "inf") {
      return std::make_shared<SimpleValue>(
          graph->insertConstant(std::numeric_limits<double>::infinity(), loc));
    }
    if (name == "nan") {
      return std::make_shared<SimpleValue>(
          graph->insertConstant(std::numeric_limits<double>::quiet_NaN(), loc));
    }
    if (name == "__torch__") {
      return std::make_shared<ClassNamespaceValue>(
          c10::QualifiedName(name), shared_from_this());
    }
    return nullptr;
  }

  TypePtr resolveType(const std::string& name, const SourceRange& loc)
      override {
    return findNamedType(QualifiedName(name));
  }

 private:
  void importFunction(const std::string& qualifier, const Def& def) {
    std::vector<Def> definitions{def};
    std::vector<ResolverPtr> resolvers{shared_from_this()};
    cu_->define(qualifier, definitions, resolvers, nullptr);
  }

  void importNamedType(
      const std::string& qualifier,
      const ClassDef& class_def) {
    const auto qualified_name =
        QualifiedName(QualifiedName(qualifier), class_def.name().name());
    if (!class_def.superclass().present()) {
      return importClass(qualified_name, class_def, /*is_module=*/false);
    }
    const auto& superclass_name =
        Var(class_def.superclass().get()).name().name();
    if (superclass_name == "Module") {
      importClass(qualified_name, class_def, /*is_module=*/true);
    } else if (superclass_name == "NamedTuple") {
      // NamedTuples have special rules (since they are TupleTypes and not
      // ClassTypes)
      return importNamedTuple(qualified_name, class_def);
    } else if (superclass_name == "Interface") {
      cu_->define_interface(
          qualified_name, class_def, shared_from_this(), /*is_module=*/false);
    } else if (superclass_name == "ModuleInterface") {
      cu_->define_interface(
          qualified_name, class_def, shared_from_this(), /*is_module=*/true);
    } else {
      throw ErrorReport(class_def.range())
          << "Torchscript does not support class inheritance.";
    }
  }

<<<<<<< HEAD
  c10::optional<Assign> attributeAssignmentSpecialHandlingHack(
      const QualifiedName& qualified_classname,
      const Assign& assign) {
    struct AttrTypeReplacementDescr {
      std::string attr_name;
      std::string expected_type;
      std::string replacement_type;
    };

    // module demangled qualname -> ReplacementDescr
    static std::unordered_map<std::string, AttrTypeReplacementDescr>
        replacements{
            {"__torch__.torch.nn.quantized.modules.linear.LinearPackedParams",
             {"_packed_params",
              "Tensor",
              "__torch__.torch.classes.quantized.LinearPackedParamsBase"}},
            {"__torch__.torch.nn.quantized.modules.linear.Linear",
             {"_packed_params",
              "Tensor",
              "__torch__.torch.classes.quantized.LinearPackedParamsBase"}},
        };
    static std::regex mangle_re("\\.___torch_mangle_\\d+");
    auto demangled_classname =
        std::regex_replace(qualified_classname.qualifiedName(), mangle_re, "");
    if (replacements.count(demangled_classname)) {
=======
  c10::optional<Assign> qconvAttributeAssignmentSpecialHandlingHack(
      const QualifiedName& qualified_classname,
      const Assign& assign) {
    static std::regex mangle_re("\\.___torch_mangle_\\d+");
    auto replaced_string =
        std::regex_replace(qualified_classname.qualifiedName(), mangle_re, "");
    auto is_conv2d = [](const std::string& type) {
      return type == "__torch__.torch.nn.quantized.modules.conv.Conv2d" ||
          type ==
          "__torch__.torch.nn.intrinsic.quantized.modules.conv_relu.ConvReLU2d";
    };

    auto is_conv3d = [](const std::string& type) {
      return type == "__torch__.torch.nn.quantized.modules.conv.Conv3d" ||
          type ==
          "__torch__.torch.nn.intrinsic.quantized.modules.conv_relu.ConvReLU3d";
    };
    if (is_conv2d(replaced_string) || is_conv3d(replaced_string)) {
>>>>>>> ee7a0fa7
      auto lhs = Var(assign.lhs());
      if (!assign.type().present() || assign.type().get().kind() != TK_VAR) {
        return c10::nullopt;
      }
      auto type = Var(assign.type().get());
<<<<<<< HEAD

      auto& attr_name = replacements.at(demangled_classname).attr_name;
      auto& expected_type = replacements.at(demangled_classname).expected_type;
      auto& replacement_type =
          replacements.at(demangled_classname).replacement_type;
      if (lhs.name().name() == attr_name &&
          type.name().name() == expected_type) {
        Parser p(std::make_shared<Source>(replacement_type));
=======
      if (lhs.name().name() == "_packed_params" &&
          type.name().name() == "Tensor") {
        std::string packed_params_typename = is_conv2d(replaced_string)
            ? "__torch__.torch.classes.quantized.Conv2dPackedParamsBase"
            : "__torch__.torch.classes.quantized.Conv3dPackedParamsBase";
        Parser p(std::make_shared<Source>(std::move(packed_params_typename)));
>>>>>>> ee7a0fa7
        auto typename_expr = p.parseExp();
        auto maybe_typename =
            Maybe<Expr>::create(typename_expr.range(), typename_expr);
        return Assign::create(
            assign.range(), assign.lhs_list(), assign.rhs(), maybe_typename);
      }
    }
    return c10::nullopt;
  }

  void importClass(
      const QualifiedName& qualified_classname,
      const ClassDef& class_def,
      bool is_module) {
    // BC for TorchBind classes
    //
    // Previously we would serialize TorchBind classes as actual
    // classes with methods that delegate to things in the
    // torch.ops.* namespace. We've switched away from this and
    // now just rely on those classes being present in the binary
    // and emit code for them based on the ClassType in memory.
    //
    // TODO: remove this once we no longer have old TorchBind code
    // in production models
    {
      static QualifiedName torch_classes_qualname("__torch__.torch.classes");
      if (torch_classes_qualname.isPrefixOf(qualified_classname)) {
        return;
      }
    }
    auto class_type = ClassType::create(
        c10::QualifiedName(qualified_classname), cu_, is_module);

    std::vector<Def> methods;
    std::vector<ResolverPtr> resolvers;
    std::vector<Assign> attributes;
    std::vector<Assign> constants;

    // Module-specific: which attrs are parameters?
    std::unordered_set<std::string> parameter_names;
    // Process statements, splitting things into attribute and method
    // definitions.
    for (const auto& statement : class_def.body()) {
      switch (statement.kind()) {
        case TK_ASSIGN: {
          const auto assign = Assign(statement);
          switch (assign.lhs().kind()) {
            case TK_VAR: {
              const auto name = Var(assign.lhs()).name().name();
              if (name == "__parameters__") {
                // Populate the module parameter list. This is a field that
                // looks like:
                //   __parameters__ = ["foo", "bar", "baz"]
                // which tells us which attributes are module parameters.
                TORCH_INTERNAL_ASSERT(
                    is_module,
                    "Assignments in class body only "
                    "supported on modules right now");
                const auto param_list =
                    ListLiteral(assign.rhs().get()).inputs();
                for (const auto& param : param_list) {
                  parameter_names.insert(StringLiteral(param).text());
                }
              } else if (name == "__annotations__") {
                // This is to initialize the annotations dict, just ignore.
                continue;
              } else {
<<<<<<< HEAD
                if (auto fixed_up = attributeAssignmentSpecialHandlingHack(
=======
                if (auto fixed_up = qconvAttributeAssignmentSpecialHandlingHack(
>>>>>>> ee7a0fa7
                        qualified_classname, assign)) {
                  attributes.push_back(std::move(*fixed_up));
                } else if (assign.rhs().present()) {
                  // This is a constant assignment, of the form:
                  // foo : Final[int] = 3
                  constants.push_back(assign);
                } else {
                  // This is a regular attribute assignment, of the form:
                  // foo : Tensor
                  attributes.push_back(assign);
                }
              }
            } break;
            case TK_SUBSCRIPT: {
              // This is a special attribute assignment where the attribute
              // is not a valid python, identifier. Looks like:
              //    __annotations__["0"] = Tensor
              const auto lhs = Subscript(assign.lhs());
              TORCH_INTERNAL_ASSERT(
                  Var(lhs.value()).name().name() == "__annotations__");
              TORCH_INTERNAL_ASSERT(lhs.subscript_exprs().size() == 1);
              attributes.push_back(assign);
            } break;
            default: {
              TORCH_INTERNAL_ASSERT(
                  false,
                  "Unexpected statement kind in module metadata: ",
                  kindToString(statement.kind()));
            }
          }
        } break;
        case TK_DEF: {
          methods.emplace_back(Def(statement));
          resolvers.push_back(shared_from_this());
        } break;
        default: {
          TORCH_INTERNAL_ASSERT(
              false,
              "Unexpected statement kind in class body: ",
              kindToString(statement.kind()));
        }
      }
    }

    // Populate class attributes
    ScriptTypeParser type_parser(shared_from_this());
    for (const auto& assign : attributes) {
      switch (assign.lhs().kind()) {
        case TK_VAR: {
          const auto name = Var(assign.lhs()).name().name();
          TORCH_INTERNAL_ASSERT(name != "__parameters__");
          const auto type = type_parser.parseTypeFromExpr(assign.type().get());
          const bool is_parameter = parameter_names.count(name);
          class_type->addAttribute(name, type, is_parameter);
        } break;
        case TK_SUBSCRIPT: {
          const auto name =
              StringLiteral(Subscript(assign.lhs()).subscript_exprs()[0])
                  .text();
          const auto type = type_parser.parseTypeFromExpr(assign.rhs().get());
          const bool is_parameter = parameter_names.count(name);
          class_type->addAttribute(name, type, is_parameter);
        }
      }
    }

    // Populate class constants
    for (const auto& assign : constants) {
      auto const_val = type_parser.parseClassConstant(assign);
      const auto name = Var(assign.lhs()).name().name();
      class_type->addConstant(name, const_val);
    }

    cu_->register_type(class_type);
    const auto self = SimpleSelf(class_type);
    cu_->define(qualified_classname, methods, resolvers, &self);
  }

  void importNamedTuple(
      const QualifiedName& qualified_name,
      const ClassDef& named_tuple_def) {
    ScriptTypeParser type_parser(shared_from_this());
    std::vector<std::string> field_names;
    std::vector<TypePtr> field_types;
    for (const auto& statement : named_tuple_def.body()) {
      if (statement.kind() != TK_ASSIGN) {
        throw ErrorReport(statement.range())
            << "Unexpected statement in NamedTuple body: "
               "only attribute annotations are currently supported.";
      }

      const auto assign = Assign(statement);
      auto name = Var(assign.lhs()).name().name();
      field_names.emplace_back(std::move(name));
      auto type = type_parser.parseTypeFromExpr(assign.type().get());
      field_types.emplace_back(std::move(type));
    }

    auto tt = TupleType::createNamed(qualified_name, field_names, field_types);
    cu_->register_type(tt);
  }

  void parsePossibleVersionNumber(Lexer& L) {
    // Older versions of serialization produced an op_version_set string
    // per-file We now just use a single version which is handled by
    // PyTorchStreamReader. We used to check if op_version_set was _newer_ for
    // forward compatibility reasons but now that it doesn't exist there can't
    // be a newer one, so we just discard this.
    if (L.cur().kind == TK_IDENT && L.cur().text() == "op_version_set") {
      auto range = L.cur().range;
      L.next();
      L.expect('=');
      std::string version_text = L.expect(TK_NUMBER).text();
      L.expect(TK_NEWLINE);
    }
  }

  // older versions of serialization required import statements,
  // and defined classes file-at-a-time in import order.
  // The problem is that in Python
  // it is possible to construct cyclic dependencies between files even
  // when there are none between individual classes. New versions of loading
  // just compile class-at-a-time, so we no longer need to follow the import
  // order. Future serialization may stop producing the import code.
  void parseImports(Lexer& L) {
    while (L.nextIf(TK_IMPORT)) {
      std::ostringstream s;
      while (L.cur().kind != TK_NEWLINE) {
        s << L.cur().text();
        L.next();
      }
      L.expect(TK_NEWLINE);
    }
  }

  std::shared_ptr<CompilationUnit> cu_;
  std::unordered_map<std::string, std::shared_ptr<SugaredValue>> env_;
  SourceLoader source_loader_;
  std::unordered_set<std::string> loaded_sources_;
  // named types and functions loaded from a file but not yet defined because
  // their type has not been requested yet.
  std::unordered_map<QualifiedName, TreeRef> to_be_defined_;
};

std::shared_ptr<SugaredValue> ClassNamespaceValue::attr(
    const SourceRange& loc,
    Function& m,
    const std::string& name) {
  auto fullName = c10::QualifiedName(basename_, name);
  // Could be a ClassType or NamedTuple constructor
  if (auto serializable_type = si_->findNamedType(fullName)) {
    if (auto classType = serializable_type->cast<ClassType>()) {
      return std::make_shared<ClassValue>(classType);
    } else if (auto tupleType = serializable_type->cast<TupleType>()) {
      return std::make_shared<NamedTupleConstructor>(tupleType);
    }
  }

  // Or it could be a free function
  if (auto fn = si_->findFunction(fullName)) {
    return std::make_shared<FunctionValue>(fn);
  }

  // If it's none of those things, assume it's another namespace
  return std::make_shared<ClassNamespaceValue>(std::move(fullName), si_);
}

SourceImporter::SourceImporter(
    // The compilation unit that will own the imported source
    std::shared_ptr<CompilationUnit> cu,
    const std::vector<at::Tensor>* tensor_table,
    SourceLoader loader,
    size_t version)
    : pImpl(std::make_shared<SourceImporterImpl>(
          std::move(cu),
          tensor_table,
          std::move(loader),
          version)) {}

TypePtr SourceImporter::loadType(const QualifiedName& name) const {
  ScriptTypeParser type_parser(pImpl);
  TypePtr t = type_parser.parseType(name.qualifiedName());
  return t;
}

void SourceImporter::LEGACY_import_methods(
    const Module& mod,
    const std::shared_ptr<Source>& src) {
  pImpl->LEGACY_import_methods(mod, src);
}
SourceImporter::~SourceImporter() = default;

} // namespace jit
} // namespace torch<|MERGE_RESOLUTION|>--- conflicted
+++ resolved
@@ -262,7 +262,6 @@
     }
   }
 
-<<<<<<< HEAD
   c10::optional<Assign> attributeAssignmentSpecialHandlingHack(
       const QualifiedName& qualified_classname,
       const Assign& assign) {
@@ -283,37 +282,32 @@
              {"_packed_params",
               "Tensor",
               "__torch__.torch.classes.quantized.LinearPackedParamsBase"}},
+            {"__torch__.torch.nn.quantized.modules.conv.Conv2d",
+              {"_packed_params",
+               "Tensor",
+               "__torch__.torch.classes.quantized.Conv2dPackedParamsBase"}},
+            {"__torch__.torch.nn.intrinsic.quantized.modules.conv_relu.ConvReLU2d",
+              {"_packed_params",
+               "Tensor",
+               "__torch__.torch.classes.quantized.Conv2dPackedParamsBase"}},
+            {"__torch__.torch.nn.quantized.modules.conv.Conv3d",
+              {"_packed_params",
+               "Tensor",
+               "__torch__.torch.classes.quantized.Conv3dPackedParamsBase"}},
+            {"__torch__.torch.nn.intrinsic.quantized.modules.conv_relu.ConvReLU3d",
+              {"_packed_params",
+               "Tensor",
+               "__torch__.torch.classes.quantized.Conv3dPackedParamsBase"}}
         };
     static std::regex mangle_re("\\.___torch_mangle_\\d+");
     auto demangled_classname =
         std::regex_replace(qualified_classname.qualifiedName(), mangle_re, "");
     if (replacements.count(demangled_classname)) {
-=======
-  c10::optional<Assign> qconvAttributeAssignmentSpecialHandlingHack(
-      const QualifiedName& qualified_classname,
-      const Assign& assign) {
-    static std::regex mangle_re("\\.___torch_mangle_\\d+");
-    auto replaced_string =
-        std::regex_replace(qualified_classname.qualifiedName(), mangle_re, "");
-    auto is_conv2d = [](const std::string& type) {
-      return type == "__torch__.torch.nn.quantized.modules.conv.Conv2d" ||
-          type ==
-          "__torch__.torch.nn.intrinsic.quantized.modules.conv_relu.ConvReLU2d";
-    };
-
-    auto is_conv3d = [](const std::string& type) {
-      return type == "__torch__.torch.nn.quantized.modules.conv.Conv3d" ||
-          type ==
-          "__torch__.torch.nn.intrinsic.quantized.modules.conv_relu.ConvReLU3d";
-    };
-    if (is_conv2d(replaced_string) || is_conv3d(replaced_string)) {
->>>>>>> ee7a0fa7
       auto lhs = Var(assign.lhs());
       if (!assign.type().present() || assign.type().get().kind() != TK_VAR) {
         return c10::nullopt;
       }
       auto type = Var(assign.type().get());
-<<<<<<< HEAD
 
       auto& attr_name = replacements.at(demangled_classname).attr_name;
       auto& expected_type = replacements.at(demangled_classname).expected_type;
@@ -322,14 +316,6 @@
       if (lhs.name().name() == attr_name &&
           type.name().name() == expected_type) {
         Parser p(std::make_shared<Source>(replacement_type));
-=======
-      if (lhs.name().name() == "_packed_params" &&
-          type.name().name() == "Tensor") {
-        std::string packed_params_typename = is_conv2d(replaced_string)
-            ? "__torch__.torch.classes.quantized.Conv2dPackedParamsBase"
-            : "__torch__.torch.classes.quantized.Conv3dPackedParamsBase";
-        Parser p(std::make_shared<Source>(std::move(packed_params_typename)));
->>>>>>> ee7a0fa7
         auto typename_expr = p.parseExp();
         auto maybe_typename =
             Maybe<Expr>::create(typename_expr.range(), typename_expr);
@@ -397,11 +383,7 @@
                 // This is to initialize the annotations dict, just ignore.
                 continue;
               } else {
-<<<<<<< HEAD
                 if (auto fixed_up = attributeAssignmentSpecialHandlingHack(
-=======
-                if (auto fixed_up = qconvAttributeAssignmentSpecialHandlingHack(
->>>>>>> ee7a0fa7
                         qualified_classname, assign)) {
                   attributes.push_back(std::move(*fixed_up));
                 } else if (assign.rhs().present()) {
