--- conflicted
+++ resolved
@@ -25,16 +25,9 @@
     const c10::QualifiedName& qualifiedName,
     const c10::FunctionSchema& functionSchema,
     std::vector<c10::IValue>& stack,
-<<<<<<< HEAD
-    const std::chrono::milliseconds& rpcTimeout = torch::distributed::rpc::
-        kUnsetRpcTimeout); // TODO: default argument
-                           // because JIT call is not
-                           // yet supported (see call in
-                           // register_distributed_ops.cpp).
-=======
+    const float rpcTimeout = torch::distributed::rpc::kUnsetRpcTimeout,
     const std::shared_ptr<torch::autograd::profiler::RecordFunction>& rf =
         nullptr);
->>>>>>> 379e4d9c
 
 c10::intrusive_ptr<RRef> TORCH_API remoteTorchscript(
     const std::string& dstWorkerName,
