--- conflicted
+++ resolved
@@ -885,23 +885,14 @@
     # in https://github.com/pytorch/pytorch/pull/32538.
     # dtype name : (rtol, atol)
     dtype_precisions = {
-<<<<<<< HEAD
-        'float16': (0.005, 1e-4),
-        'bfloat16': (0.016, 1e-5),
-        'float32': (1.3e-6, 1e-5),
-        'float64': (1e-7, 1e-7),
-        'complex32': (0.001, 1e-5),
-        'complex64': (1.3e-6, 1e-5),
-        'complex128': (1e-7, 1e-7),
-=======
-        torch.float16    : (0.001, 1e-5),
+
+        torch.float16    : (0.005, 1e-4),
         torch.bfloat16   : (0.016, 1e-5),
         torch.float32    : (1.3e-6, 1e-5),
         torch.float64    : (1e-7, 1e-7),
         torch.complex32  : (0.001, 1e-5),
         torch.complex64  : (1.3e-6, 1e-5),
         torch.complex128 : (1e-7, 1e-7),
->>>>>>> f6f13848
     }
 
     # Returns the "default" rtol and atol for comparing scalars or
