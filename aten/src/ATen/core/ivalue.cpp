--- conflicted
+++ resolved
@@ -229,15 +229,23 @@
   TORCH_INTERNAL_ASSERT(false, "we should never reach here")
 }
 
-<<<<<<< HEAD
-=======
 static bool isUndefinedTensor(const IValue& iv) {
   return iv.isTensor() && !iv.toTensor().defined();
 }
 
->>>>>>> e4b2cfc6
 bool IValue::is(const IValue& rhs) const {
   const IValue& lhs = *this;
+  // Special handling for undefined tensors:
+  // 1. Undefined_tensor is None and vice versa.
+  if ((isUndefinedTensor(lhs) && rhs.isNone()) ||
+      (lhs.isNone() && isUndefinedTensor(rhs))) {
+    return true;
+  }
+  // 2. Undefined_tensor is Undefined_tensor.
+  if (isUndefinedTensor(lhs) && isUndefinedTensor(rhs)) {
+    return true;
+  }
+
   if (lhs.isTensor()) {
     // Compare the underlying tensor implementations, as we may have two
     // distinct `at::Tensor` objects pointing to the same impl.
