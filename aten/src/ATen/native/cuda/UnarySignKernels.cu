--- conflicted
+++ resolved
@@ -11,39 +11,6 @@
 
 namespace at { namespace native {
 
-<<<<<<< HEAD
-=======
-// We manually overload abs because std::abs does not work with thrust::complex types and ROCm.
-template<typename scalar_t>
-__host__ __device__ static inline scalar_t abs_wrapper(scalar_t v) {
-  return ::abs(v);
-}
-
-template<typename T>
-__host__ __device__ static inline thrust::complex<T> abs_wrapper(thrust::complex<T> v) {
-  return thrust::abs(v);
-}
-
-__host__ __device__ static inline uint8_t abs_wrapper(uint8_t v) {
-  return v;
-}
-
-__host__ __device__ static inline bool abs_wrapper(bool v) {
-  return v;
-}
-
-void abs_kernel_cuda(TensorIterator& iter) {
-  AT_DISPATCH_ALL_TYPES_AND_COMPLEX_AND3(ScalarType::Half, ScalarType::BFloat16, ScalarType::Bool, iter.dtype(), "abs_cuda", [&]() {
-    AT_SKIP_BFLOAT16_IF_NOT_ROCM(scalar_t, "abs_cuda", [&] {
-      using thrust_t = typename ztype_cuda<scalar_t>::thrust_t;
-      gpu_kernel(iter, []GPU_LAMBDA(thrust_t a) -> thrust_t {
-        return abs_wrapper(a);
-      });
-    });
-  });
-}
-
->>>>>>> 58e301b3
 void logical_not_kernel_cuda(TensorIterator& iter) {
   AT_DISPATCH_ALL_TYPES_AND2(kBool, kHalf, iter.dtype(1), "logical_not_cuda", [&]() {
     using self_t = scalar_t;
