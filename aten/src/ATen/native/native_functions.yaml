# See README.md in this directory for more guidance

# Temporary type cast operators. These are needed to trace type-casts now since
# Type's are not supported in the IR. Instead, we call down to these
# specialized operators for each datatype.
# TODO: remove when we have Type support in the IR
- func: _cast_Byte(Tensor self, bool non_blocking=False) -> Tensor
  use_c10_dispatcher: full
  variants: function

- func: _cast_Char(Tensor self, bool non_blocking=False) -> Tensor
  use_c10_dispatcher: full
  variants: function

- func: _cast_Double(Tensor self, bool non_blocking=False) -> Tensor
  use_c10_dispatcher: full
  variants: function

- func: _cast_Float(Tensor self, bool non_blocking=False) -> Tensor
  use_c10_dispatcher: full
  variants: function

- func: _cast_Int(Tensor self, bool non_blocking=False) -> Tensor
  use_c10_dispatcher: full
  variants: function

- func: _cast_Long(Tensor self, bool non_blocking=False) -> Tensor
  use_c10_dispatcher: full
  variants: function

- func: _cast_Short(Tensor self, bool non_blocking=False) -> Tensor
  use_c10_dispatcher: full
  variants: function

- func: _cast_Half(Tensor self, bool non_blocking=False) -> Tensor
  use_c10_dispatcher: full
  variants: function

# Computes the gradient of current tensor w.r.t. graph leaves.
- func: backward(Tensor self, Tensor? gradient=None, bool? retain_graph=None, bool create_graph=False) -> ()
  manual_kernel_registration: True
  variants: method

# DEPRECATED. Sets the tensor data held by this `Variable` to be the same as
# `new_data`.  It requires that `new_data` and `Variable` have compatible tensor
# type, by checking `_has_compatible_shallow_copy_type(this, new_data)`.
#
# This function is deprecated because it doesn't really make sense in a world
# where Variables *are* Tensors (as opposed to them containing tensors, which
# is what the previous interpretation was.)
- func: set_data(Tensor(a!) self, Tensor new_data) -> ()
  use_c10_dispatcher: full
  manual_kernel_registration: True
  variants: method

- func: data(Tensor self) -> Tensor
  use_c10_dispatcher: full
  manual_kernel_registration: True
  variants: method

# True if this `Variable` is a leaf and thus does not have a `grad_fn`.
- func: is_leaf(Tensor self) -> bool
  use_c10_dispatcher: full
  manual_kernel_registration: True
  variants: method

# Returns the output index of this variable from the forward operation that
# produced it.  Conversely, it returns the input index of the gradient `Node` to
# which this `Variable` is connected (because in the gradient computation,
# inputs and outputs switch meaning).  For example:
#
#   y0, y1, y2 = f(x)
#   assert y0.output_nr == 0
#   assert y1.output_nr == 1
#   assert y2.output_nr == 2
#
- func: output_nr(Tensor self) -> int
  use_c10_dispatcher: full
  manual_kernel_registration: True
  variants: method
  supports_named_tensor: True

- func: _version(Tensor self) -> int
  use_c10_dispatcher: full
  manual_kernel_registration: True
  variants: method

- func: requires_grad_(Tensor(a!) self, bool requires_grad=True) -> Tensor(a!)
  manual_kernel_registration: True
  variants: method

# Enables .grad attribute for non-leaf Tensors.
- func: retain_grad(Tensor(a!) self) -> ()
  use_c10_dispatcher: full
  manual_kernel_registration: True
  variants: method

- func: rename_(Tensor(a!) self, Dimname[]? names) -> Tensor(a!)
  variants: method
  supports_named_tensor: True

- func: rename(Tensor(a) self, Dimname[]? names) -> Tensor(a)
  variants: method
  supports_named_tensor: True

- func: align_to(Tensor(a) self, Dimname[] names) -> Tensor(a)
  variants: method
  supports_named_tensor: True

- func: align_to.ellipsis_idx(Tensor(a) self, Dimname[] order, int ellipsis_idx) -> Tensor(a)
  variants: method
  supports_named_tensor: True

- func: align_as(Tensor self, Tensor other) -> Tensor
  use_c10_dispatcher: full
  variants: method
  supports_named_tensor: True

- func: align_tensors(Tensor[] tensors) -> Tensor[]
  use_c10_dispatcher: full
  supports_named_tensor: True

- func: refine_names(Tensor(a) self, Dimname[] names) -> Tensor(a)
  variants: method
  supports_named_tensor: True

- func: unflatten.Dimname(Tensor self, Dimname dim, int[] sizes, Dimname[] names) -> Tensor
  variants: method
  supports_named_tensor: True

- func: unflatten.int(Tensor self, int dim, int[] sizes, Dimname[] names) -> Tensor
  variants: method
  supports_named_tensor: True

- func: _use_cudnn_ctc_loss(Tensor log_probs, Tensor targets, int[] input_lengths, int[] target_lengths, int blank) -> bool
  use_c10_dispatcher: full
  dispatch:
    CUDA: _use_cudnn_ctc_loss

- func: _cudnn_ctc_loss(Tensor log_probs, Tensor targets, int[] input_lengths, int[] target_lengths, int blank, bool deterministic, bool zero_infinity) -> (Tensor, Tensor)
  use_c10_dispatcher: full
  dispatch:
    CUDA: _cudnn_ctc_loss

- func: _use_cudnn_rnn_flatten_weight() -> bool
  use_c10_dispatcher: full

- func: _cudnn_rnn_flatten_weight(Tensor[] weight_arr, int weight_stride0, int input_size, int mode, int hidden_size, int num_layers, bool batch_first, bool bidirectional) -> Tensor
  use_c10_dispatcher: full
  dispatch:
    CUDA: _cudnn_rnn_flatten_weight

- func: _cudnn_rnn(Tensor input, Tensor[] weight, int weight_stride0, Tensor? weight_buf, Tensor hx, Tensor? cx, int mode, int hidden_size, int num_layers, bool batch_first, float dropout, bool train, bool bidirectional, int[] batch_sizes, Tensor? dropout_state) -> (Tensor, Tensor, Tensor, Tensor, Tensor)
  dispatch:
    CUDA: _cudnn_rnn

- func: _cudnn_rnn_backward(Tensor input, Tensor[] weight, int weight_stride0, Tensor weight_buf, Tensor hx, Tensor? cx, Tensor output, Tensor? grad_output, Tensor? grad_hy, Tensor? grad_cy, int mode, int hidden_size, int num_layers, bool batch_first, float dropout, bool train, bool bidirectional, int[] batch_sizes, Tensor? dropout_state, Tensor reserve, bool[4] output_mask) -> (Tensor, Tensor, Tensor, Tensor[])
  dispatch:
    CUDA: _cudnn_rnn_backward

- func: _cudnn_init_dropout_state(float dropout, bool train, int dropout_seed, *, ScalarType dtype, Layout layout, Device device, bool pin_memory=False) -> Tensor
  dispatch:
    CUDA: _cudnn_init_dropout_state

- func: _debug_has_internal_overlap(Tensor self) -> int
  use_c10_dispatcher: full
  variants: function

- func: _fused_dropout(Tensor self, float p, Generator? generator=None) -> (Tensor, Tensor)
  variants: function
  dispatch:
     CUDA: fused_dropout_cuda
  supports_named_tensor: True

- func: _masked_scale(Tensor self, Tensor mask, float scale) -> Tensor
  use_c10_dispatcher: full
  variants: function
  dispatch:
     CUDA: masked_scale_cuda

- func: _sobol_engine_draw(Tensor quasi, int n, Tensor sobolstate, int dimension, int num_generated, ScalarType? dtype) -> (Tensor, Tensor)

- func: _sobol_engine_ff_(Tensor(a!) self, int n, Tensor sobolstate, int dimension, int num_generated) -> Tensor(a!)

- func: _sobol_engine_scramble_(Tensor(a!) self, Tensor ltm, int dimension) -> Tensor(a!)

- func: _sobol_engine_initialize_state_(Tensor(a!) self, int dimension) -> Tensor(a!)

- func: _reshape_from_tensor(Tensor self, Tensor shape) -> Tensor
  use_c10_dispatcher: full

- func: _shape_as_tensor(Tensor self) -> Tensor
  use_c10_dispatcher: full

- func: dropout(Tensor input, float p, bool train) -> Tensor
  use_c10_dispatcher: full
  supports_named_tensor: True

- func: dropout_(Tensor(a!) self, float p, bool train) -> Tensor(a!)
  supports_named_tensor: True

- func: feature_dropout(Tensor input, float p, bool train) -> Tensor
  use_c10_dispatcher: full

- func: feature_dropout_(Tensor(a!) self, float p, bool train) -> Tensor(a!)

- func: alpha_dropout(Tensor input, float p, bool train) -> Tensor
  use_c10_dispatcher: full

- func: alpha_dropout_(Tensor(a!) self, float p, bool train) -> Tensor(a!)

- func: feature_alpha_dropout(Tensor input, float p, bool train) -> Tensor
  use_c10_dispatcher: full

- func: feature_alpha_dropout_(Tensor(a!) self, float p, bool train) -> Tensor(a!)

- func: abs(Tensor self) -> Tensor
  use_c10_dispatcher: full
  variants: function, method
  supports_named_tensor: True

- func: abs_(Tensor(a!) self) -> Tensor(a!)
  variants: function, method
  supports_named_tensor: True

- func: abs.out(Tensor self, *, Tensor(a!) out) -> Tensor(a!)
  supports_named_tensor: True

- func: absolute(Tensor self) -> Tensor
  use_c10_dispatcher: full
  variants: function, method
  dispatch:
    CPU: abs
    CUDA: abs
  supports_named_tensor: True

- func: absolute_(Tensor(a!) self) -> Tensor(a!)
  variants: function, method
  dispatch:
    CPU: abs_
    CUDA: abs_
  supports_named_tensor: True

- func: absolute.out(Tensor self, *, Tensor(a!) out) -> Tensor(a!)
  dispatch:
    CPU: abs_out
    CUDA: abs_out
  supports_named_tensor: True

- func: angle(Tensor self) -> Tensor
  use_c10_dispatcher: full
  variants: function, method
  supports_named_tensor: True

- func: angle.out(Tensor self, *, Tensor(a!) out) -> Tensor(a!)
  supports_named_tensor: True

- func: real(Tensor self) -> Tensor
  use_c10_dispatcher: full
  variants: function
  supports_named_tensor: True

- func: imag(Tensor self) -> Tensor
  use_c10_dispatcher: full
  variants: function
  supports_named_tensor: True

# Temporary methods for getting the real and imaginary values in complex tensors. These are needed
# until we support real and imag as tensor attributes which is blocked by the untyped storage task
# TODO: remove these methods when we add real and imag as tensor attributes

- func: copy_real(Tensor self) -> Tensor
  use_c10_dispatcher: full
  variants: function, method
  supports_named_tensor: True

- func: copy_real.out(Tensor self, *, Tensor(a!) out) -> Tensor(a!)
  variants: function
  supports_named_tensor: True

- func: copy_imag(Tensor self) -> Tensor
  use_c10_dispatcher: full
  variants: function, method
  supports_named_tensor: True

- func: copy_imag.out(Tensor self, *, Tensor(a!) out) -> Tensor(a!)
  variants: function
  supports_named_tensor: True

- func: conj(Tensor self) -> Tensor
  use_c10_dispatcher: full
  variants: function, method
  supports_named_tensor: True

- func: conj.out(Tensor self, *, Tensor(a!) out) -> Tensor(a!)
  supports_named_tensor: True

- func: acos(Tensor self) -> Tensor
  use_c10_dispatcher: full
  supports_named_tensor: True
  variants: function, method

- func: acos_(Tensor(a!) self) -> Tensor(a!)
  supports_named_tensor: True
  variants: function, method

- func: acos.out(Tensor self, *, Tensor(a!) out) -> Tensor(a!)
  supports_named_tensor: True

- func: avg_pool1d(Tensor self, int[1] kernel_size, int[1] stride=[], int[1] padding=0, bool ceil_mode=False, bool count_include_pad=True) -> Tensor
  use_c10_dispatcher: full

- func: adaptive_avg_pool1d(Tensor self, int[1] output_size) -> Tensor
  use_c10_dispatcher: full

# Return: (Tensor output, Tensor indices)
- func: adaptive_max_pool1d(Tensor self, int[1] output_size) -> (Tensor, Tensor)
  use_c10_dispatcher: full

- func: add.Tensor(Tensor self, Tensor other, *, Scalar alpha=1) -> Tensor
  use_c10_dispatcher: full
  variants: function, method
  dispatch:
    CPU: add
    CUDA: add
    SparseCPU: add_sparse
    SparseCUDA: add_sparse
    MkldnnCPU: mkldnn_add
  supports_named_tensor: True

- func: add_.Tensor(Tensor(a!) self, Tensor other, *, Scalar alpha=1) -> Tensor(a!)
  variants: method
  dispatch:
    CPU: add_
    CUDA: add_
    SparseCPU: add_sparse_
    SparseCUDA: add_sparse_
    MkldnnCPU: mkldnn_add_
  supports_named_tensor: True

- func: add.out(Tensor self, Tensor other, *, Scalar alpha=1, Tensor(a!) out) -> Tensor(a!)
  dispatch:
    CPU: add_out
    CUDA: add_out
    SparseCPU: add_out_sparse_cpu
    SparseCUDA: add_out_sparse_cuda
    MkldnnCPU: mkldnn_add_out
  supports_named_tensor: True

# For C++ only, until we have conversion from C++ numbers to Tensor
- func: add.Scalar(Tensor self, Scalar other, Scalar alpha=1) -> Tensor
  use_c10_dispatcher: full
  variants: function, method
  supports_named_tensor: True

- func: add_.Scalar(Tensor(a!) self, Scalar other, Scalar alpha=1) -> Tensor(a!)
  variants: method
  supports_named_tensor: True

- func: addmv(Tensor self, Tensor mat, Tensor vec, *, Scalar beta=1, Scalar alpha=1) -> Tensor
  use_c10_dispatcher: full
  variants: function, method
  supports_named_tensor: True

- func: addmv_(Tensor(a!) self, Tensor mat, Tensor vec, *, Scalar beta=1, Scalar alpha=1) -> Tensor(a!)
  variants: function, method
  supports_named_tensor: True

- func: addmv.out(Tensor self, Tensor mat, Tensor vec, *, Scalar beta=1, Scalar alpha=1, Tensor(a!) out) -> Tensor(a!)
  supports_named_tensor: True

- func: _addmv_impl_(Tensor(a!) self, Tensor self2, Tensor mat, Tensor vec, *, Scalar beta=1, Scalar alpha=1) -> Tensor(a!)
  dispatch:
    CPU: addmv_impl_cpu
    CUDA: addmv_impl_cuda

- func: addr(Tensor self, Tensor vec1, Tensor vec2, *, Scalar beta=1, Scalar alpha=1) -> Tensor
  use_c10_dispatcher: full
  variants: function, method

- func: addr_(Tensor(a!) self, Tensor vec1, Tensor vec2, *, Scalar beta=1, Scalar alpha=1) -> Tensor(a!)
  variants: method

- func: addr.out(Tensor self, Tensor vec1, Tensor vec2, *, Scalar beta=1, Scalar alpha=1, Tensor(a!) out) -> Tensor(a!)

- func: affine_grid_generator(Tensor theta, int[] size, bool align_corners) -> Tensor
  use_c10_dispatcher: full
  variants: function

- func: affine_grid_generator_backward(Tensor grad, int[] size, bool align_corners) -> Tensor
  use_c10_dispatcher: full
  variants: function

- func: all.dim(Tensor self, int dim, bool keepdim=False) -> Tensor
  use_c10_dispatcher: full
  variants: function, method

- func: all.out(Tensor self, int dim, bool keepdim=False, *, Tensor(a!) out) -> Tensor(a!)

- func: all.dimname(Tensor self, Dimname dim, bool keepdim=False) -> Tensor
  variants: function, method

- func: all.dimname_out(Tensor self, Dimname dim, bool keepdim=False, *, Tensor(a!) out) -> Tensor(a!)

- func: allclose(Tensor self, Tensor other, float rtol=1e-05, float atol=1e-08, bool equal_nan=False) -> bool
  use_c10_dispatcher: full
  variants: function, method

- func: any.dim(Tensor self, int dim, bool keepdim=False) -> Tensor
  use_c10_dispatcher: full
  variants: function, method

- func: any.out(Tensor self, int dim, bool keepdim=False, *, Tensor(a!) out) -> Tensor(a!)

- func: any.dimname(Tensor self, Dimname dim, bool keepdim=False) -> Tensor
  variants: function, method

- func: any.dimname_out(Tensor self, Dimname dim, bool keepdim=False, *, Tensor(a!) out) -> Tensor(a!)

- func: arange(Scalar end, *, ScalarType? dtype=None, Layout? layout=None, Device? device=None, bool? pin_memory=None) -> Tensor

- func: arange.start(Scalar start, Scalar end, *, ScalarType? dtype=None, Layout? layout=None, Device? device=None, bool? pin_memory=None) -> Tensor

- func: arange.start_step(Scalar start, Scalar end, Scalar step, *, ScalarType? dtype=None, Layout? layout=None, Device? device=None, bool? pin_memory=None) -> Tensor

- func: arange.out(Scalar end, *, Tensor(a!) out) -> Tensor(a!)

- func: arange.start_out(Scalar start, Scalar end, Scalar step=1, *, Tensor(a!) out) -> Tensor(a!)
  dispatch:
    CPU: arange_cpu_out
    CUDA: arange_cuda_out

# This function is a temporary hack to allow tracing of arange like constructs with dynamic
# bounds on arange.  Normal arange is not traceable because it does not take any tensor inputs;
# if the range you need is based on another tensor, calling this function directly will
# preserve tracing.  Get rid of this when arange can directly take tensors for bounds
# (so that it can be traced directly).
- func: _dim_arange(Tensor like, int dim) -> Tensor
  use_c10_dispatcher: full

- func: argmax(Tensor self, int? dim=None, bool keepdim=False) -> Tensor
  use_c10_dispatcher: full
  variants: function, method
  dispatch:
    CPU: argmax
    CUDA: argmax

- func: argmin(Tensor self, int? dim=None, bool keepdim=False) -> Tensor
  use_c10_dispatcher: full
  variants: function, method
  dispatch:
    CPU: argmin
    CUDA: argmin

- func: as_strided(Tensor(a) self, int[] size, int[] stride, int? storage_offset=None) -> Tensor(a)
  use_c10_dispatcher: full
  variants: function, method
  dispatch:
    CPU: as_strided_tensorimpl
    CUDA: as_strided_tensorimpl
    QuantizedCPU: as_strided_qtensorimpl
    QuantizedCUDA: as_strided_qtensorimpl
  device_guard: False
  supports_named_tensor: True

- func: as_strided_(Tensor(a!) self, int[] size, int[] stride, int? storage_offset=None) -> Tensor(a!)
  variants: function, method
  device_guard: False

- func: asin(Tensor self) -> Tensor
  use_c10_dispatcher: full
  supports_named_tensor: True
  variants: function, method

- func: asin_(Tensor(a!) self) -> Tensor(a!)
  supports_named_tensor: True
  variants: function, method

- func: asin.out(Tensor self, *, Tensor(a!) out) -> Tensor(a!)
  supports_named_tensor: True

- func: atan(Tensor self) -> Tensor
  use_c10_dispatcher: full
  supports_named_tensor: True
  variants: function, method

- func: atan_(Tensor(a!) self) -> Tensor(a!)
  supports_named_tensor: True
  variants: function, method

- func: atan.out(Tensor self, *, Tensor(a!) out) -> Tensor(a!)
  supports_named_tensor: True

- func: baddbmm(Tensor self, Tensor batch1, Tensor batch2, *, Scalar beta=1, Scalar alpha=1) -> Tensor
  use_c10_dispatcher: full
  variants: function, method
  dispatch:
    CPU: baddbmm_cpu
    CUDA: baddbmm_cuda

- func: baddbmm_(Tensor(a!) self, Tensor batch1, Tensor batch2, *, Scalar beta=1, Scalar alpha=1) -> Tensor(a!)
  variants: method
  dispatch:
    CPU: baddbmm__cpu
    CUDA: baddbmm__cuda

- func: _baddbmm_mkl_(Tensor(a!) self, Tensor batch1, Tensor batch2, *, Scalar beta=1, Scalar alpha=1) -> Tensor(a!)
  variants: function

- func: baddbmm.out(Tensor self, Tensor batch1, Tensor batch2, *, Scalar beta=1, Scalar alpha=1, Tensor(a!) out) -> Tensor(a!)
  variants: function
  dispatch:
    CPU: baddbmm_out_cpu
    CUDA: baddbmm_out_cuda

- func: bartlett_window(int window_length, *, ScalarType? dtype=None, Layout? layout=None, Device? device=None, bool? pin_memory=None) -> Tensor

- func: bartlett_window.periodic(int window_length, bool periodic, *, ScalarType? dtype=None, Layout? layout=None, Device? device=None, bool? pin_memory=None) -> Tensor

- func: batch_norm(Tensor input, Tensor? weight, Tensor? bias, Tensor? running_mean, Tensor? running_var, bool training, float momentum, float eps, bool cudnn_enabled) -> Tensor

- func: quantized_batch_norm(Tensor input, Tensor? weight, Tensor? bias, Tensor mean, Tensor var, float eps, float output_scale, int output_zero_point) -> Tensor
  requires_tensor: True
  dispatch:
    QuantizedCPU: quantized_batch_norm

- func: _batch_norm_impl_index(Tensor input, Tensor? weight, Tensor? bias, Tensor? running_mean, Tensor? running_var, bool training, float momentum, float eps, bool cudnn_enabled) -> (Tensor, Tensor, Tensor, Tensor, int)

- func: _batch_norm_impl_index_backward(int impl_index, Tensor input, Tensor grad_output, Tensor? weight, Tensor? running_mean, Tensor? running_var, Tensor? save_mean, Tensor? save_var_transform, bool train, float eps, bool[3] output_mask, Tensor reservedSpace) -> (Tensor, Tensor, Tensor)

# Sample bernoulli with values in `self` as probability.
- func: bernoulli(Tensor self, *, Generator? generator=None) -> Tensor
  variants: function, method
  supports_named_tensor: True

- func: bernoulli.out(Tensor self, *, Generator? generator=None, Tensor(a!) out) -> Tensor(a!)
  variants: function
  supports_named_tensor: True

- func: bernoulli_.Tensor(Tensor(a!) self, Tensor p, *, Generator? generator=None) -> Tensor(a!)
  variants: method
  dispatch:
    CPU: bernoulli_tensor_cpu_
    CUDA: bernoulli_tensor_cuda_
  supports_named_tensor: True

- func: bernoulli_.float(Tensor(a!) self, float p=0.5, *, Generator? generator=None) -> Tensor(a!)
  variants: method
  dispatch:
    CPU: bernoulli_scalar_cpu_
    CUDA: bernoulli_scalar_cuda_
  supports_named_tensor: True

# This out-of-place version isn't used explicitly, but needed by jit.
# There is no default valid on `p` here because it would introduce ambiguity
# with `bernoulli(Tensor self, *, Generator? generator=None)` declaration.
- func: bernoulli.p(Tensor self, float p, *, Generator? generator=None) -> Tensor
  variants: function, method

- func: bilinear(Tensor input1, Tensor input2, Tensor weight, Tensor? bias) -> Tensor

- func: binary_cross_entropy(Tensor self, Tensor target, Tensor? weight=None, int reduction=Mean) -> Tensor
  python_module: nn
  variants: function
  dispatch:
    CPU: binary_cross_entropy_cpu
    CUDA: binary_cross_entropy_cuda

- func: binary_cross_entropy.out(Tensor self, Tensor target, Tensor? weight=None, int reduction=Mean, *, Tensor(a!) out) -> Tensor(a!)
  python_module: nn
  variants: function
  dispatch:
    CPU: binary_cross_entropy_out_cpu
    CUDA: binary_cross_entropy_out_cuda

- func: binary_cross_entropy_backward(Tensor grad_output, Tensor self, Tensor target, Tensor? weight=None, int reduction=Mean) -> Tensor
  python_module: nn
  variants: function
  dispatch:
    CPU: binary_cross_entropy_backward_cpu
    CUDA: binary_cross_entropy_backward_cuda

- func: binary_cross_entropy_backward.grad_input(Tensor grad_output, Tensor self, Tensor target, Tensor? weight=None, int reduction=Mean, *, Tensor(a!) grad_input) -> Tensor(a!)
  python_module: nn
  variants: function
  dispatch:
    CPU: binary_cross_entropy_backward_out_cpu
    CUDA: binary_cross_entropy_backward_out_cuda

- func: binary_cross_entropy_with_logits(Tensor self, Tensor target, Tensor? weight=None, Tensor? pos_weight=None, int reduction=Mean) -> Tensor
  variants: function

- func: binary_cross_entropy_with_logits_backward(Tensor grad_output, Tensor self, Tensor target, Tensor? weight=None, Tensor? pos_weight=None, int reduction=Mean) -> Tensor
  variants: function

- func: bincount(Tensor self, Tensor? weights=None, int minlength=0) -> Tensor
  variants: function, method
  dispatch:
    CPU: _bincount_cpu
    CUDA: _bincount_cuda

- func: bitwise_not(Tensor self) -> Tensor
  use_c10_dispatcher: full
  supports_named_tensor: True
  variants: function, method

- func: bitwise_not_(Tensor(a!) self) -> Tensor(a!)
  supports_named_tensor: True
  variants: method

- func: bitwise_not.out(Tensor self, *, Tensor(a!) out) -> Tensor(a!)
  supports_named_tensor: True
  dispatch:
    CPU: bitwise_not_out
    CUDA: bitwise_not_out

- func: logical_not(Tensor self) -> Tensor
  use_c10_dispatcher: full
  supports_named_tensor: True
  variants: function, method

- func: logical_not_(Tensor(a!) self) -> Tensor(a!)
  supports_named_tensor: True
  variants: method

- func: logical_not.out(Tensor self, *, Tensor(a!) out) -> Tensor(a!)
  supports_named_tensor: True
  dispatch:
    CPU: logical_not_out
    CUDA: logical_not_out

- func: logical_xor(Tensor self, Tensor other) -> Tensor
  use_c10_dispatcher: full
  variants: function, method
  supports_named_tensor: True

- func: logical_xor_(Tensor(a!) self, Tensor other) -> Tensor(a!)
  variants: method
  supports_named_tensor: True

- func: logical_xor.out(Tensor self, Tensor other, *, Tensor(a!) out) -> Tensor(a!)
  dispatch:
    CPU: logical_xor_out
    CUDA: logical_xor_out
  supports_named_tensor: True

- func: logical_and(Tensor self, Tensor other) -> Tensor
  use_c10_dispatcher: full
  variants: function, method
  supports_named_tensor: True

- func: logical_and_(Tensor(a!) self, Tensor other) -> Tensor(a!)
  variants: method
  supports_named_tensor: True

- func: logical_and.out(Tensor self, Tensor other, *, Tensor(a!) out) -> Tensor(a!)
  dispatch:
    CPU: logical_and_out
    CUDA: logical_and_out
  supports_named_tensor: True

- func: logical_or(Tensor self, Tensor other) -> Tensor
  use_c10_dispatcher: full
  variants: function, method
  supports_named_tensor: True

- func: logical_or_(Tensor(a!) self, Tensor other) -> Tensor(a!)
  variants: method
  supports_named_tensor: True

- func: logical_or.out(Tensor self, Tensor other, *, Tensor(a!) out) -> Tensor(a!)
  dispatch:
    CPU: logical_or_out
    CUDA: logical_or_out
  supports_named_tensor: True

- func: blackman_window(int window_length, *, ScalarType? dtype=None, Layout? layout=None, Device? device=None, bool? pin_memory=None) -> Tensor

- func: blackman_window.periodic(int window_length, bool periodic, *, ScalarType? dtype=None, Layout? layout=None, Device? device=None, bool? pin_memory=None) -> Tensor

- func: bmm(Tensor self, Tensor mat2) -> Tensor
  use_c10_dispatcher: full
  variants: function, method
  dispatch:
    CPU: bmm_cpu
    CUDA: bmm_cuda
    SparseCPU: bmm_sparse_cpu
    SparseCUDA: bmm_sparse_cuda
  supports_named_tensor: True

- func: _bmm(Tensor self, Tensor mat2, *, bool deterministic=False) -> Tensor
  use_c10_dispatcher: full
  variants: function
  dispatch:
    SparseCUDA: _bmm_sparse_cuda
  supports_named_tensor: True

- func: bmm.out(Tensor self, Tensor mat2, *, Tensor(a!) out) -> Tensor(a!)
  variants: function
  dispatch:
    CPU: bmm_out_cpu
    CUDA: bmm_out_cuda
    SparseCPU: bmm_out_sparse_cpu
    SparseCUDA: bmm_out_sparse_cuda
  supports_named_tensor: True

- func: _bmm.out(Tensor self, Tensor mat2, *, bool deterministic=False, Tensor(a!) out) -> Tensor(a!)
  variants: function
  dispatch:
    SparseCUDA: _bmm_out_sparse_cuda
  supports_named_tensor: True

- func: broadcast_tensors(Tensor[] tensors) -> Tensor[]
  use_c10_dispatcher: full
  device_guard: False

- func: cat(Tensor[] tensors, int dim=0) -> Tensor
  use_c10_dispatcher: full
  supports_named_tensor: True

- func: cat.out(Tensor[] tensors, int dim=0, *, Tensor(a!) out) -> Tensor(a!)
  supports_named_tensor: True

- func: cat.names(Tensor[] tensors, Dimname dim) -> Tensor
  supports_named_tensor: True

- func: cat.names_out(Tensor[] tensors, Dimname dim, *, Tensor(a!) out) -> Tensor(a!)
  supports_named_tensor: True

- func: block_diag(Tensor[] tensors) -> Tensor
  use_c10_dispatcher: full
  variants: function

- func: ceil(Tensor self) -> Tensor
  use_c10_dispatcher: full
  supports_named_tensor: True
  variants: function, method

- func: ceil_(Tensor(a!) self) -> Tensor(a!)
  supports_named_tensor: True
  variants: function, method

- func: ceil.out(Tensor self, *, Tensor(a!) out) -> Tensor(a!)
  supports_named_tensor: True
  dispatch:
    CPU: ceil_out
    CUDA: ceil_out

- func: chain_matmul(Tensor[] matrices) -> Tensor
  use_c10_dispatcher: full
  variants: function

- func: chunk(Tensor(a) self, int chunks, int dim=0) -> Tensor(a)[]
  use_c10_dispatcher: full
  variants: function, method
  device_guard: False
  supports_named_tensor: True

- func: clamp(Tensor self, Scalar? min=None, Scalar? max=None) -> Tensor
  use_c10_dispatcher: full
  supports_named_tensor: True
  variants: function, method
  dispatch:
    CPU: clamp
    CUDA: clamp
    QuantizedCPU: quantized_clamp

- func: clamp_(Tensor(a!) self, Scalar? min=None, Scalar? max=None) -> Tensor(a!)
  supports_named_tensor: True
  variants: function, method

- func: clamp.out(Tensor self, Scalar? min=None, Scalar? max=None, *, Tensor(a!) out) -> Tensor(a!)
  supports_named_tensor: True

- func: clamp_max(Tensor self, Scalar max) -> Tensor
  use_c10_dispatcher: full
  supports_named_tensor: True
  variants: function, method

- func: clamp_max_(Tensor(a!) self, Scalar max) -> Tensor(a!)
  supports_named_tensor: True
  variants: function, method

- func: clamp_max.out(Tensor self, Scalar max, *, Tensor(a!) out) -> Tensor(a!)
  supports_named_tensor: True

- func: clamp_min(Tensor self, Scalar min) -> Tensor
  use_c10_dispatcher: full
  supports_named_tensor: True
  variants: function, method

- func: clamp_min_(Tensor(a!) self, Scalar min) -> Tensor(a!)
  supports_named_tensor: True
  variants: function, method

- func: clamp_min.out(Tensor self, Scalar min, *, Tensor(a!) out) -> Tensor(a!)
  supports_named_tensor: True

- func: cudnn_is_acceptable(Tensor self) -> bool
  use_c10_dispatcher: full
  device_guard: False

- func: constant_pad_nd(Tensor self, int[] pad, Scalar value=0) -> Tensor
  use_c10_dispatcher: full
  variants: function

- func: contiguous(Tensor self, *, MemoryFormat memory_format=contiguous_format) -> Tensor
  variants: method
  supports_named_tensor: True

- func: convolution(Tensor input, Tensor weight, Tensor? bias, int[] stride, int[] padding, int[] dilation, bool transposed, int[] output_padding, int groups) -> Tensor

- func: convolution_overrideable(Tensor input, Tensor weight, Tensor? bias, int[] stride, int[] padding, int[] dilation, bool transposed, int[] output_padding, int groups) -> Tensor

- func: convolution_backward_overrideable(Tensor grad_output, Tensor input, Tensor weight, int[] stride, int[] padding, int[] dilation, bool transposed, int[] output_padding, int groups, bool[3] output_mask) -> (Tensor grad_input, Tensor grad_weight, Tensor grad_bias)
  use_c10_dispatcher: full

- func: _convolution(Tensor input, Tensor weight, Tensor? bias, int[] stride, int[] padding, int[] dilation, bool transposed, int[] output_padding, int groups, bool benchmark, bool deterministic, bool cudnn_enabled) -> Tensor

- func: _convolution_nogroup(Tensor input, Tensor weight, Tensor? bias, int[] stride, int[] padding, int[] dilation, bool transposed, int[] output_padding) -> Tensor

- func: _convolution_double_backward(Tensor? ggI, Tensor? ggW, Tensor? ggb, Tensor gO, Tensor weight, Tensor self, int[] stride, int[] padding, int[] dilation, bool transposed, int[] output_padding, int groups, bool benchmark, bool deterministic, bool cudnn_enabled, bool[3] output_mask) -> (Tensor, Tensor, Tensor)

- func: conv1d(Tensor input, Tensor weight, Tensor? bias=None, int[1] stride=1, int[1] padding=0, int[1] dilation=1, int groups=1) -> Tensor

- func: conv2d(Tensor input, Tensor weight, Tensor? bias=None, int[2] stride=1, int[2] padding=0, int[2] dilation=1, int groups=1) -> Tensor

- func: conv3d(Tensor input, Tensor weight, Tensor? bias=None, int[3] stride=1, int[3] padding=0, int[3] dilation=1, int groups=1) -> Tensor

- func: conv_tbc(Tensor self, Tensor weight, Tensor bias, int pad=0) -> Tensor
  use_c10_dispatcher: full

- func: conv_tbc_backward(Tensor self, Tensor input, Tensor weight, Tensor bias, int pad) -> (Tensor, Tensor, Tensor)
  use_c10_dispatcher: full

# NB: we inherit the goofy argument order from PyTorch torch.nn.functional
- func: conv_transpose1d(Tensor input, Tensor weight, Tensor? bias=None, int[1] stride=1, int[1] padding=0, int[1] output_padding=0, int groups=1, int[1] dilation=1) -> Tensor

- func: conv_transpose2d.input(Tensor input, Tensor weight, Tensor? bias=None, int[2] stride=1, int[2] padding=0, int[2] output_padding=0, int groups=1, int[2] dilation=1) -> Tensor

- func: conv_transpose3d.input(Tensor input, Tensor weight, Tensor? bias=None, int[3] stride=1, int[3] padding=0, int[3] output_padding=0, int groups=1, int[3] dilation=1) -> Tensor

- func: copy_(Tensor(a!) self, Tensor src, bool non_blocking=False) -> Tensor(a!)
  manual_kernel_registration: True
  variants: method
  device_guard: False
  supports_named_tensor: True

- func: _copy_from(Tensor self, Tensor dst, bool non_blocking=False) -> Tensor
  use_c10_dispatcher: full
  dispatch: {}

- func: cos(Tensor self) -> Tensor
  use_c10_dispatcher: full
  supports_named_tensor: True
  variants: function, method

- func: cos_(Tensor(a!) self) -> Tensor(a!)
  supports_named_tensor: True
  variants: function, method

- func: cos.out(Tensor self, *, Tensor(a!) out) -> Tensor(a!)
  supports_named_tensor: True

- func: cosh(Tensor self) -> Tensor
  use_c10_dispatcher: full
  supports_named_tensor: True
  variants: function, method

- func: cosh_(Tensor(a!) self) -> Tensor(a!)
  supports_named_tensor: True
  variants: function, method

- func: cosh.out(Tensor self, *, Tensor(a!) out) -> Tensor(a!)
  supports_named_tensor: True

- func: cosine_embedding_loss(Tensor input1, Tensor input2, Tensor target, float margin=0.0, int reduction=Mean) -> Tensor
  use_c10_dispatcher: full

- func: cudnn_affine_grid_generator(Tensor theta, int N, int C, int H, int W) -> Tensor grid
  use_c10_dispatcher: full
  dispatch:
    CUDA: cudnn_affine_grid_generator_forward

# TODO: Why do I have to call this grad?!
- func: cudnn_affine_grid_generator_backward(Tensor grad, int N, int C, int H, int W) -> Tensor grad_theta
  use_c10_dispatcher: full
  dispatch:
    CUDA: cudnn_affine_grid_generator_backward

- func: cudnn_batch_norm(Tensor input, Tensor weight, Tensor? bias, Tensor? running_mean, Tensor? running_var, bool training, float exponential_average_factor, float epsilon) -> (Tensor, Tensor, Tensor, Tensor)
  dispatch:
    CUDA: cudnn_batch_norm

# NB: You can only use this if you used cudnn_batch_norm training=True
- func: cudnn_batch_norm_backward(Tensor input, Tensor grad_output, Tensor weight, Tensor? running_mean, Tensor? running_var, Tensor? save_mean, Tensor? save_var, float epsilon, Tensor reserveSpace) -> (Tensor, Tensor, Tensor)
  dispatch:
    CUDA: cudnn_batch_norm_backward

- func: cudnn_convolution.deprecated(Tensor self, Tensor weight, Tensor? bias, int[] padding, int[] stride, int[] dilation, int groups, bool benchmark, bool deterministic) -> Tensor
  dispatch:
    CUDA: cudnn_convolution_deprecated

- func: cudnn_convolution(Tensor self, Tensor weight, int[] padding, int[] stride, int[] dilation, int groups, bool benchmark, bool deterministic) -> Tensor
  use_c10_dispatcher: full
  dispatch:
    CUDA: cudnn_convolution

- func: cudnn_convolution_backward_input(int[] self_size, Tensor grad_output, Tensor weight, int[] padding, int[] stride, int[] dilation, int groups, bool benchmark, bool deterministic) -> Tensor
  use_c10_dispatcher: full
  dispatch:
    CUDA: cudnn_convolution_backward_input

- func: cudnn_convolution_backward(Tensor self, Tensor grad_output, Tensor weight, int[] padding, int[] stride, int[] dilation, int groups, bool benchmark, bool deterministic, bool[2] output_mask) -> (Tensor, Tensor)
  use_c10_dispatcher: full
  dispatch:
    CUDA: cudnn_convolution_backward

- func: cudnn_convolution_backward_weight(int[] weight_size, Tensor grad_output, Tensor self, int[] padding, int[] stride, int[] dilation, int groups, bool benchmark, bool deterministic) -> Tensor
  use_c10_dispatcher: full
  dispatch:
    CUDA: cudnn_convolution_backward_weight

- func: cudnn_convolution_transpose.deprecated(Tensor self, Tensor weight, Tensor? bias, int[] padding, int[] output_padding, int[] stride, int[] dilation, int groups, bool benchmark, bool deterministic) -> Tensor
  dispatch:
    CUDA: cudnn_convolution_transpose_deprecated

- func: cudnn_convolution_transpose(Tensor self, Tensor weight, int[] padding, int[] output_padding, int[] stride, int[] dilation, int groups, bool benchmark, bool deterministic) -> Tensor
  use_c10_dispatcher: full
  dispatch:
    CUDA: cudnn_convolution_transpose

# NB: output_padding not strictly needed here, but it's helpful for the float
# backwards
- func: cudnn_convolution_transpose_backward(Tensor self, Tensor grad_output, Tensor weight, int[] padding, int[] output_padding, int[] stride, int[] dilation, int groups, bool benchmark, bool deterministic, bool[2] output_mask) -> (Tensor, Tensor)
  use_c10_dispatcher: full
  dispatch:
    CUDA: cudnn_convolution_transpose_backward

- func: cudnn_convolution_transpose_backward_input(Tensor grad_output, Tensor weight, int[] padding, int[] stride, int[] dilation, int groups, bool benchmark, bool deterministic) -> Tensor
  use_c10_dispatcher: full
  dispatch:
    CUDA: cudnn_convolution_transpose_backward_input

- func: cudnn_convolution_transpose_backward_weight(int[] weight_size, Tensor grad_output, Tensor self, int[] padding, int[] stride, int[] dilation, int groups, bool benchmark, bool deterministic) -> Tensor
  use_c10_dispatcher: full
  dispatch:
    CUDA: cudnn_convolution_transpose_backward_weight

# NB: input is special cased in a way I don't quite understand
- func: cudnn_grid_sampler(Tensor self, Tensor grid) -> Tensor output
  use_c10_dispatcher: full
  dispatch:
    CUDA: cudnn_grid_sampler_forward

- func: cudnn_grid_sampler_backward(Tensor self, Tensor grid, Tensor grad_output) -> (Tensor grad_self, Tensor grad_grid)
  use_c10_dispatcher: full
  dispatch:
    CUDA: cudnn_grid_sampler_backward

- func: cummax(Tensor self, int dim) -> (Tensor values, Tensor indices)
  use_c10_dispatcher: full
  supports_named_tensor: True
  variants: function, method

- func: cummax.out(Tensor self, int dim, *, Tensor(a!) values, Tensor(b!) indices) -> (Tensor(a!) values, Tensor(b!) indices)
  supports_named_tensor: True

- func: cummax.dimname(Tensor self, Dimname dim) -> (Tensor values, Tensor indices)
  supports_named_tensor: True
  variants: function, method

- func: cummax.dimname_out(Tensor self, Dimname dim, *, Tensor(a!) values, Tensor(b!) indices) -> (Tensor(a!) values, Tensor(b!) indices)
  supports_named_tensor: True

- func: _cummax_helper(Tensor self, Tensor(a!) values, Tensor(b!) indices, int dim) -> ()
  variants: function
  dispatch:
    CPU: cummax_helper_cpu
    CUDA: cummax_helper_cuda

- func: cummin(Tensor self, int dim) -> (Tensor values, Tensor indices)
  use_c10_dispatcher: full
  supports_named_tensor: True
  variants: function, method

- func: cummin.out(Tensor self, int dim, *, Tensor(a!) values, Tensor(b!) indices) -> (Tensor(a!) values, Tensor(b!) indices)
  supports_named_tensor: True

- func: cummin.dimname(Tensor self, Dimname dim) -> (Tensor values, Tensor indices)
  supports_named_tensor: True
  variants: function, method

- func: cummin.dimname_out(Tensor self, Dimname dim, *, Tensor(a!) values, Tensor(b!) indices) -> (Tensor(a!) values, Tensor(b!) indices)
  supports_named_tensor: True

- func: _cummin_helper(Tensor self, Tensor(a!) values, Tensor(b!) indices, int dim) -> ()
  variants: function
  dispatch:
    CPU: cummin_helper_cpu
    CUDA: cummin_helper_cuda

- func: cumprod(Tensor self, int dim, *, ScalarType? dtype=None) -> Tensor
  supports_named_tensor: True
  variants: function, method

- func: cumprod.out(Tensor self, int dim, *, ScalarType? dtype=None, Tensor(a!) out) -> Tensor(a!)
  supports_named_tensor: True

- func: cumprod.dimname(Tensor self, Dimname dim, *, ScalarType? dtype=None) -> Tensor
  supports_named_tensor: True
  variants: function, method

- func: cumprod.dimname_out(Tensor self, Dimname dim, *, ScalarType? dtype=None, Tensor(a!) out) -> Tensor(a!)
  supports_named_tensor: True

- func: cumsum(Tensor self, int dim, *, ScalarType? dtype=None) -> Tensor
  supports_named_tensor: True
  variants: function, method

- func: cumsum.out(Tensor self, int dim, *, ScalarType? dtype=None, Tensor(a!) out) -> Tensor(a!)
  supports_named_tensor: True

- func: cumsum.dimname(Tensor self, Dimname dim, *, ScalarType? dtype=None) -> Tensor
  supports_named_tensor: True
  variants: function, method

- func: cumsum.dimname_out(Tensor self, Dimname dim, *, ScalarType? dtype=None, Tensor(a!) out) -> Tensor(a!)
  supports_named_tensor: True

- func: ctc_loss.IntList(Tensor log_probs, Tensor targets, int[] input_lengths, int[] target_lengths, int blank=0, int reduction=Mean, bool zero_infinity=False) -> Tensor
  use_c10_dispatcher: full

# convenience function that converts to intlists for you
- func: ctc_loss.Tensor(Tensor log_probs, Tensor targets, Tensor input_lengths, Tensor target_lengths, int blank=0, int reduction=Mean, bool zero_infinity=False) -> Tensor
  use_c10_dispatcher: full

- func: _ctc_loss(Tensor log_probs, Tensor targets, int[] input_lengths, int[] target_lengths, int blank=0, bool zero_infinity=False) -> (Tensor, Tensor)
  use_c10_dispatcher: full
  dispatch:
    CPU:  ctc_loss_cpu
    CUDA: ctc_loss_gpu

- func: _ctc_loss_backward(Tensor grad, Tensor log_probs, Tensor targets, int[] input_lengths, int[] target_lengths, Tensor neg_log_likelihood, Tensor log_alpha, int blank, bool zero_infinity=False) -> Tensor
  use_c10_dispatcher: full
  dispatch:
    CPU: ctc_loss_backward_cpu
    CUDA: ctc_loss_backward_gpu

- func: det(Tensor self) -> Tensor
  use_c10_dispatcher: full
  variants: function, method

- func: diag_embed(Tensor self, int offset=0, int dim1=-2, int dim2=-1) -> Tensor
  use_c10_dispatcher: full
  variants: function, method

- func: diagflat(Tensor self, int offset=0) -> Tensor
  use_c10_dispatcher: full
  variants: function, method

- func: diagonal(Tensor(a) self, int offset=0, int dim1=0, int dim2=1) -> Tensor(a)
  use_c10_dispatcher: full
  variants: function, method
  supports_named_tensor: True

- func: diagonal.Dimname(Tensor(a) self, *, Dimname outdim, Dimname dim1, Dimname dim2, int offset=0) -> Tensor(a)
  variants: function, method
  supports_named_tensor: True

- func: fill_diagonal_(Tensor(a!) self, Scalar fill_value, bool wrap=False) -> Tensor(a!)
  variants: method

- func: div.Tensor(Tensor self, Tensor other) -> Tensor
  use_c10_dispatcher: full
  variants: function, method
  dispatch:
    CPU: div
    CUDA: div
    SparseCPU: div_sparse
    SparseCUDA: div_sparse
  supports_named_tensor: True

- func: div_.Tensor(Tensor(a!) self, Tensor other) -> Tensor(a!)
  variants: method
  dispatch:
    CPU: div_
    CUDA: div_
    SparseCPU: div_sparse_
    SparseCUDA: div_sparse_
  supports_named_tensor: True

- func: div.out(Tensor self, Tensor other, *, Tensor(a!) out) -> Tensor(a!)
  dispatch:
    CPU: div_out
    CUDA: div_out
    SparseCPU: div_out_sparse_zerodim
    SparseCUDA: div_out_sparse_zerodim
  supports_named_tensor: True

# For C++ only, until we have conversion from C++ numbers to Tensor
- func: div.Scalar(Tensor self, Scalar other) -> Tensor
  use_c10_dispatcher: full
  variants: function, method
  supports_named_tensor: True

- func: div_.Scalar(Tensor(a!) self, Scalar other) -> Tensor(a!)
  variants: method
  supports_named_tensor: True

- func: dot(Tensor self, Tensor tensor) -> Tensor
  use_c10_dispatcher: full
  variants: function, method
  dispatch:
    CPU: legacy::cpu::_th_dot
    CUDA: legacy::cuda::_th_dot
  supports_named_tensor: True

- func: dot.out(Tensor self, Tensor tensor, *, Tensor(a!) out) -> Tensor(a!)
  supports_named_tensor: True

- func: einsum(str equation, Tensor[] tensors) -> Tensor
  use_c10_dispatcher: full

- func: embedding(Tensor weight, Tensor indices, int padding_idx=-1, bool scale_grad_by_freq=False, bool sparse=False) -> Tensor
  use_c10_dispatcher: full

- func: embedding_backward(Tensor grad, Tensor indices, int num_weights, int padding_idx, bool scale_grad_by_freq, bool sparse) -> Tensor
  use_c10_dispatcher: full

- func: embedding_dense_backward(Tensor grad_output, Tensor indices, int num_weights, int padding_idx, bool scale_grad_by_freq) -> Tensor
  use_c10_dispatcher: full
  dispatch:
    CPU: embedding_dense_backward_cpu
    CUDA: embedding_dense_backward_cuda

- func: embedding_renorm_(Tensor(a!) self, Tensor indices, float max_norm, float norm_type) -> Tensor(a!)
  dispatch:
    CPU: embedding_renorm_cpu_
    CUDA: embedding_renorm_cuda_

- func: embedding_sparse_backward(Tensor grad, Tensor indices, int num_weights, int padding_idx, bool scale_grad_by_freq) -> Tensor
  use_c10_dispatcher: full

# NOTE [ embedding_bag Native Functions ]
# The `_embedding_bag.*` variants assume that input tensors except for `weight`,
# e.g. `indices` and `offsets` (and `offset2bag`), are contiguous.
# We really only need to enforce this for `_embedding_bag` (the forward) because
# the backward inputs are the same as forward ones.
# The above `embedding_bag` wrapper is created to achieve this, e.g.,
# applying indices = indices.contiguous().
# The backward functions apply a check that these input tensors are contiguous.

- func: embedding_bag(Tensor weight, Tensor indices, Tensor offsets, bool scale_grad_by_freq=False, int mode=0, bool sparse=False, Tensor? per_sample_weights=None, bool include_last_offset=False) -> (Tensor, Tensor, Tensor, Tensor)

- func: _embedding_bag(Tensor weight, Tensor indices, Tensor offsets, bool scale_grad_by_freq=False, int mode=0, bool sparse=False, Tensor? per_sample_weights=None, bool include_last_offset=False) -> (Tensor, Tensor, Tensor, Tensor)
  dispatch:
    CPU: _embedding_bag_cpu
    CUDA: _embedding_bag_cuda

- func: _embedding_bag_backward(Tensor grad, Tensor indices, Tensor offsets, Tensor offset2bag, Tensor bag_size, Tensor maximum_indices, int num_weights, bool scale_grad_by_freq, int mode, bool sparse, Tensor? per_sample_weights) -> Tensor

- func: _embedding_bag_sparse_backward(Tensor grad, Tensor indices, Tensor offsets, Tensor offset2bag, Tensor bag_size, int num_weights, bool scale_grad_by_freq, int mode, Tensor? per_sample_weights) -> Tensor

- func: _embedding_bag_dense_backward(Tensor grad, Tensor indices, Tensor offsets, Tensor offset2bag, Tensor bag_size, Tensor maximum_indices, int num_weights, bool scale_grad_by_freq, int mode, Tensor? per_sample_weights) -> Tensor
  dispatch:
    CPU: _embedding_bag_dense_backward_cpu
    CUDA: _embedding_bag_dense_backward_cuda

- func: _embedding_bag_per_sample_weights_backward(Tensor grad, Tensor weight, Tensor indices, Tensor offsets, Tensor offset2bag, int mode) -> Tensor
  use_c10_dispatcher: full
  dispatch:
    CPU: _embedding_bag_per_sample_weights_backward_cpu
    CUDA: _embedding_bag_per_sample_weights_backward_cuda

- func: empty.names(int[] size, *, Dimname[]? names, ScalarType? dtype=None, Layout? layout=None, Device? device=None, bool? pin_memory=None, MemoryFormat? memory_format=None) -> Tensor
  device_guard: False

- func: empty.memory_format(int[] size, *, ScalarType? dtype=None, Layout? layout=None, Device? device=None, bool? pin_memory=None, MemoryFormat? memory_format=None) -> Tensor
  dispatch:
    CPU: empty_cpu
    CUDA: empty_cuda
    MkldnnCPU: empty_mkldnn
    SparseCPU: empty_sparse
    SparseCUDA: empty_sparse

- func: new_empty(Tensor self, int[] size, *, ScalarType? dtype=None, Layout? layout=None, Device? device=None, bool? pin_memory=None) -> Tensor
  variants: method

- func: new_full(Tensor self, int[] size, Scalar fill_value, *, ScalarType? dtype=None, Layout? layout=None, Device? device=None, bool? pin_memory=None) -> Tensor
  variants: method

- func: new_zeros(Tensor self, int[] size, *, ScalarType? dtype=None, Layout? layout=None, Device? device=None, bool? pin_memory=None) -> Tensor
  variants: method

# other overrides are to provide a more helpful error message that dtype is required
- func: _empty_affine_quantized(int[] size, *, ScalarType? dtype=None, Layout? layout=None, Device? device=None, bool? pin_memory=None, float scale=1, int zero_point=0, MemoryFormat? memory_format=contiguous_format) -> Tensor
  dispatch:
    CPU: empty_affine_quantized_other_backends_stub
    QuantizedCPU: empty_affine_quantized
    QuantizedCUDA: empty_affine_quantized

# it's a factory function receiving a tensor argument, thus overriding explicitly
# other overrides are to provide a more helpful error message that dtype is required
- func: _empty_per_channel_affine_quantized(int[] size, *, Tensor scales, Tensor zero_points, int axis, ScalarType? dtype=None, Layout? layout=None, Device? device=None, bool? pin_memory=None, MemoryFormat? memory_format=contiguous_format) -> Tensor
  category_override: factory
  dispatch:
    CPU: empty_per_channel_affine_quantized_other_backends_stub
    QuantizedCPU: empty_per_channel_affine_quantized_cpu

- func: resize_(Tensor(a!) self, int[] size, *, MemoryFormat? memory_format=None) -> Tensor(a!)
  manual_kernel_registration: True
  supports_named_tensor: True
  variants: method
  device_guard: False

- func: empty.out(int[] size, *, MemoryFormat? memory_format=None, Tensor(a!) out) -> Tensor(a!)
  device_guard: False

- func: empty_like(Tensor self, *, ScalarType? dtype=None, Layout? layout=None, Device? device=None, bool? pin_memory=None, MemoryFormat? memory_format=None) -> Tensor
  device_guard: False
  supports_named_tensor: True

- func: empty_strided(int[] size, int[] stride, *, ScalarType? dtype=None, Layout? layout=None, Device? device=None, bool? pin_memory=None) -> Tensor
  dispatch:
    CPU: empty_strided_cpu
    CUDA: empty_strided_cuda

- func: erf(Tensor self) -> Tensor
  use_c10_dispatcher: full
  supports_named_tensor: True
  variants: function, method

- func: erf_(Tensor(a!) self) -> Tensor(a!)
  supports_named_tensor: True
  variants: function, method

- func: erf.out(Tensor self, *, Tensor(a!) out) -> Tensor(a!)
  supports_named_tensor: True

- func: erfc(Tensor self) -> Tensor
  use_c10_dispatcher: full
  supports_named_tensor: True
  variants: function, method

- func: erfc_(Tensor(a!) self) -> Tensor(a!)
  supports_named_tensor: True
  variants: function, method

- func: erfc.out(Tensor self, *, Tensor(a!) out) -> Tensor(a!)
  supports_named_tensor: True

- func: exp(Tensor self) -> Tensor
  use_c10_dispatcher: full
  supports_named_tensor: True
  variants: function, method

- func: exp_(Tensor(a!) self) -> Tensor(a!)
  supports_named_tensor: True
  variants: function, method

- func: exp.out(Tensor self, *, Tensor(a!) out) -> Tensor(a!)
  supports_named_tensor: True

- func: expm1(Tensor self) -> Tensor
  use_c10_dispatcher: full
  supports_named_tensor: True
  variants: function, method

- func: expm1_(Tensor(a!) self) -> Tensor(a!)
  supports_named_tensor: True
  variants: function, method

- func: expm1.out(Tensor self, *, Tensor(a!) out) -> Tensor(a!)
  supports_named_tensor: True
  dispatch:
    CPU: expm1_out
    CUDA: expm1_out

- func: expand(Tensor(a) self, int[] size, *, bool implicit=False) -> Tensor(a)
  use_c10_dispatcher: full
  variants: method  # This is method-only to match the previous tensor API. In the future we could make this a function too.
  device_guard: False
  supports_named_tensor: True

- func: expand_as(Tensor self, Tensor other) -> Tensor
  use_c10_dispatcher: full
  variants: method  # This is method-only to match the previous tensor API. In the future we could make this a function too.
  device_guard: False

- func: eye(int n, *, ScalarType? dtype=None, Layout? layout=None, Device? device=None, bool? pin_memory=None) -> Tensor

- func: eye.m(int n, int m, *, ScalarType? dtype=None, Layout? layout=None, Device? device=None, bool? pin_memory=None) -> Tensor

- func: eye.out(int n, *, Tensor(a!) out) -> Tensor(a!)
  dispatch:
    CPU: eye_out_cpu
    CUDA: eye_out_cuda

- func: eye.m_out(int n, int m, *, Tensor(a!) out) -> Tensor(a!)
  dispatch:
    CPU: eye_out_cpu
    CUDA: eye_out_cuda

- func: flatten.using_ints(Tensor self, int start_dim=0, int end_dim=-1) -> Tensor
  use_c10_dispatcher: full
  variants: function, method
  supports_named_tensor: True

- func: flatten.named_out_dim(Tensor self, int start_dim, int end_dim, Dimname out_dim) -> Tensor
  variants: function, method
  supports_named_tensor: True

- func: flatten.using_names(Tensor self, Dimname start_dim, Dimname end_dim, Dimname out_dim) -> Tensor
  variants: function, method
  supports_named_tensor: True

- func: flatten.DimnameList(Tensor self, Dimname[] dims, Dimname out_dim) -> Tensor
  variants: function, method
  supports_named_tensor: True

- func: fill_.Scalar(Tensor(a!) self, Scalar value) -> Tensor(a!)
  supports_named_tensor: True
  variants: function, method

- func: fill_.Tensor(Tensor(a!) self, Tensor value) -> Tensor(a!)
  supports_named_tensor: True
  variants: function, method

- func: floor(Tensor self) -> Tensor
  use_c10_dispatcher: full
  supports_named_tensor: True
  variants: function, method

- func: floor_(Tensor(a!) self) -> Tensor(a!)
  supports_named_tensor: True
  variants: function, method

- func: floor.out(Tensor self, *, Tensor(a!) out) -> Tensor(a!)
  supports_named_tensor: True
  dispatch:
    CPU: floor_out
    CUDA: floor_out

- func: floor_divide(Tensor self, Tensor other) -> Tensor
  use_c10_dispatcher: full
  variants: function, method
  dispatch:
    CPU: floor_divide
    CUDA: floor_divide
    SparseCPU: floor_divide_sparse
    SparseCUDA: floor_divide_sparse
  supports_named_tensor: True

- func: floor_divide_.Tensor(Tensor(a!) self, Tensor other) -> Tensor(a!)
  variants: method
  dispatch:
    CPU: floor_divide_
    CUDA: floor_divide_
    SparseCPU: floor_divide_sparse_
    SparseCUDA: floor_divide_sparse_
  supports_named_tensor: True

- func: floor_divide.out(Tensor self, Tensor other, *, Tensor(a!) out) -> Tensor(a!)
  dispatch:
    CPU: floor_divide_out
    CUDA: floor_divide_out
    SparseCPU: floor_divide_out_sparse_zerodim
    SparseCUDA: floor_divide_out_sparse_zerodim
  supports_named_tensor: True

- func: floor_divide.Scalar(Tensor self, Scalar other) -> Tensor
  use_c10_dispatcher: full
  variants: function, method
  supports_named_tensor: True

- func: floor_divide_.Scalar(Tensor(a!) self, Scalar other) -> Tensor(a!)
  variants: method
  supports_named_tensor: True

- func: frac(Tensor self) -> Tensor
  use_c10_dispatcher: full
  supports_named_tensor: True
  variants: function, method

- func: frac_(Tensor(a!) self) -> Tensor(a!)
  supports_named_tensor: True
  variants: function, method

- func: frac.out(Tensor self, *, Tensor(a!) out) -> Tensor(a!)
  supports_named_tensor: True

- func: full.names(int[] size, Scalar fill_value, *, Dimname[]? names, ScalarType? dtype=None, Layout? layout=None, Device? device=None, bool? pin_memory=None) -> Tensor
  device_guard: False

- func: full(int[] size, Scalar fill_value, *, ScalarType? dtype=None, Layout? layout=None, Device? device=None, bool? pin_memory=None) -> Tensor

- func: full.out(int[] size, Scalar fill_value, *, Tensor(a!) out) -> Tensor(a!)

- func: full_like(Tensor self, Scalar fill_value, *, ScalarType? dtype=None, Layout? layout=None, Device? device=None, bool? pin_memory=None, MemoryFormat? memory_format=None) -> Tensor
  supports_named_tensor: True

- func: from_file(str filename, bool? shared=None, int? size=0, *, ScalarType? dtype=None, Layout? layout=None, Device? device=None, bool? pin_memory=None) -> Tensor
  dispatch:
    CPU: from_file

# NOTE [ grid_sampler Native Functions ]
# `grid_sampler` does all the shape checking and then dispatches to one of
# `cudnn_grid_sampler`, `grid_sampler_2d`, or `grid_sampler_3d`, each of which
# has the corresponding backward defined as native functions as well. Therefore,
# in these functions and their backwards, no more shape checking is done.
#
# Additionally, arguments `padding_mode` and `interpolation_mode` are cast to
# enums defined in `native/GridSampler.h`. `cudnn_grid_sampler` doesn't take in
# `interpolation_mode` because it only supports Bilinear interpolation mode.
# Nor does it take in `align_corners` because it only supports the mode
# `align_corners = True`.
- func: grid_sampler(Tensor input, Tensor grid, int interpolation_mode, int padding_mode, bool align_corners) -> Tensor
  use_c10_dispatcher: full

- func: grid_sampler_2d(Tensor input, Tensor grid, int interpolation_mode, int padding_mode, bool align_corners) -> Tensor
  use_c10_dispatcher: full
  dispatch:
    CPU: grid_sampler_2d_cpu
    CUDA: grid_sampler_2d_cuda

- func: grid_sampler_2d_backward(Tensor grad_output, Tensor input, Tensor grid, int interpolation_mode, int padding_mode, bool align_corners) -> (Tensor, Tensor)
  use_c10_dispatcher: full
  dispatch:
    CPU: grid_sampler_2d_backward_cpu
    CUDA: grid_sampler_2d_backward_cuda

- func: grid_sampler_3d(Tensor input, Tensor grid, int interpolation_mode, int padding_mode, bool align_corners) -> Tensor
  use_c10_dispatcher: full
  dispatch:
    CPU: grid_sampler_3d_cpu
    CUDA: grid_sampler_3d_cuda

- func: grid_sampler_3d_backward(Tensor grad_output, Tensor input, Tensor grid, int interpolation_mode, int padding_mode, bool align_corners) -> (Tensor, Tensor)
  use_c10_dispatcher: full
  dispatch:
    CPU: grid_sampler_3d_backward_cpu
    CUDA: grid_sampler_3d_backward_cuda

- func: hann_window(int window_length, *, ScalarType? dtype=None, Layout? layout=None, Device? device=None, bool? pin_memory=None) -> Tensor

- func: hann_window.periodic(int window_length, bool periodic, *, ScalarType? dtype=None, Layout? layout=None, Device? device=None, bool? pin_memory=None) -> Tensor

- func: hamming_window(int window_length, *, ScalarType? dtype=None, Layout? layout=None, Device? device=None, bool? pin_memory=None) -> Tensor

- func: hamming_window.periodic(int window_length, bool periodic, *, ScalarType? dtype=None, Layout? layout=None, Device? device=None, bool? pin_memory=None) -> Tensor

- func: hamming_window.periodic_alpha(int window_length, bool periodic, float alpha, *, ScalarType? dtype=None, Layout? layout=None, Device? device=None, bool? pin_memory=None) -> Tensor

- func: hamming_window.periodic_alpha_beta(int window_length, bool periodic, float alpha, float beta, *, ScalarType? dtype=None, Layout? layout=None, Device? device=None, bool? pin_memory=None) -> Tensor

- func: hinge_embedding_loss(Tensor self, Tensor target, float margin=1.0, int reduction=Mean) -> Tensor
  use_c10_dispatcher: full

- func: ger(Tensor self, Tensor vec2) -> Tensor
  use_c10_dispatcher: full
  variants: function, method

- func: ger.out(Tensor self, Tensor vec2, *, Tensor(a!) out) -> Tensor(a!)

<<<<<<< HEAD
=======
- func: group_norm(Tensor input, int num_groups, Tensor? weight=None, Tensor? bias=None, float eps=1e-05, bool cudnn_enabled=True) -> Tensor

- func: quantized_group_norm(Tensor input, int num_groups, Tensor? weight, Tensor? bias, float eps, float output_scale, int output_zero_point) -> Tensor
  requires_tensor: True
  dispatch:
    QuantizedCPU: quantized_group_norm_impl

>>>>>>> d035d050
# FFT

- func: fft(Tensor self, int signal_ndim, bool normalized=False) -> Tensor
  use_c10_dispatcher: full
  variants: function, method

- func: ifft(Tensor self, int signal_ndim, bool normalized=False) -> Tensor
  use_c10_dispatcher: full
  variants: function, method

- func: rfft(Tensor self, int signal_ndim, bool normalized=False, bool onesided=True) -> Tensor
  use_c10_dispatcher: full
  variants: function, method

- func: irfft(Tensor self, int signal_ndim, bool normalized=False, bool onesided=True, int[] signal_sizes=[]) -> Tensor
  use_c10_dispatcher: full
  variants: function, method

- func: _fft_with_size(Tensor self, int signal_ndim, bool complex_input, bool complex_output, bool inverse, int[] checked_signal_sizes, bool normalized, bool onesided, int[] output_sizes) -> Tensor
  use_c10_dispatcher: full
  variants: function
  dispatch:
    CPU: _fft_mkl
    CUDA: _fft_cufft

- func: _cufft_get_plan_cache_size(int device_index) -> int
  use_c10_dispatcher: full

- func: _cufft_get_plan_cache_max_size(int device_index) -> int
  use_c10_dispatcher: full

- func: _cufft_set_plan_cache_max_size(int device_index, int max_size) -> ()
  use_c10_dispatcher: full

- func: _cufft_clear_plan_cache(int device_index) -> ()
  use_c10_dispatcher: full

- func: index.Tensor(Tensor self, Tensor?[] indices) -> Tensor
  variants: function, method
  # NB: This function is special-cased in tools/autograd/gen_variable_type.py
  # NB: The following functions are declared in aten/src/ATen/templates/TensorBody.h and defined in aten/src/ATen/TensorIndexing.cpp:
  # - Tensor Tensor::index(ArrayRef<TensorIndex> indices)
  # - Tensor Tensor::index(std::initializer_list<TensorIndex> indices)

- func: index_copy_(Tensor(a!) self, int dim, Tensor index, Tensor source) -> Tensor(a!)
  variants: method

- func: index_copy(Tensor self, int dim, Tensor index, Tensor source) -> Tensor
  use_c10_dispatcher: full
  variants: function, method

- func: index_copy_.dimname(Tensor(a!) self, Dimname dim, Tensor index, Tensor source) -> Tensor(a!)
  variants: method

- func: index_copy.dimname(Tensor self, Dimname dim, Tensor index, Tensor source) -> Tensor
  variants: function, method

- func: index_put_(Tensor(a!) self, Tensor?[] indices, Tensor values, bool accumulate=False) -> Tensor(a!)
  variants: function, method
  # NB: The following functions are declared in aten/src/ATen/templates/TensorBody.h and defined in aten/src/ATen/TensorIndexing.cpp:
  # - Tensor & Tensor::index_put_(ArrayRef<TensorIndex> indices, Tensor const & rhs)
  # - Tensor & Tensor::index_put_(ArrayRef<TensorIndex> indices, Scalar v)
  # - Tensor & Tensor::index_put_(std::initializer_list<TensorIndex> indices, Tensor const & rhs)
  # - Tensor & Tensor::index_put_(std::initializer_list<TensorIndex> indices, Scalar v)

- func: index_put(Tensor self, Tensor?[] indices, Tensor values, bool accumulate=False) -> Tensor
  variants: function, method

- func: _index_put_impl_(Tensor(a!) self, Tensor?[] indices, Tensor values, bool accumulate=False, bool unsafe=False) -> Tensor(a!)
  variants: function

- func: instance_norm(Tensor input, Tensor? weight, Tensor? bias, Tensor? running_mean, Tensor? running_var, bool use_input_stats, float momentum, float eps, bool cudnn_enabled) -> Tensor
  variants: function

- func: quantized_instance_norm(Tensor input, Tensor? weight, Tensor? bias, float eps, float output_scale, int output_zero_point) -> Tensor
  requires_tensor: True
  dispatch:
    QuantizedCPU: quantized_instance_norm_impl

- func: inverse(Tensor self) -> Tensor
  use_c10_dispatcher: full
  variants: function, method

- func: inverse.out(Tensor self, *, Tensor(a!) out) -> Tensor(a!)

- func: _inverse_helper(Tensor self) -> Tensor
  use_c10_dispatcher: full
  variants: function
  dispatch:
    CPU: _inverse_helper_cpu
    CUDA: _inverse_helper_cuda

- func: isclose(Tensor self, Tensor other, float rtol=1e-05, float atol=1e-08, bool equal_nan=False) -> Tensor
  use_c10_dispatcher: full
  variants: function, method

- func: isnan(Tensor self) -> Tensor
  use_c10_dispatcher: full
  variants: function, method
  device_guard: False
  supports_named_tensor: True
  dispatch:
    CPU: isnan
    CUDA: isnan
    SparseCPU: isnan_sparse
    SparseCUDA: isnan_sparse

- func: is_distributed(Tensor self) -> bool
  use_c10_dispatcher: full
  variants: function, method
  device_guard: False

- func: is_floating_point(Tensor self) -> bool
  use_c10_dispatcher: full
  variants: function, method
  device_guard: False
  supports_named_tensor: True

- func: is_complex(Tensor self) -> bool
  use_c10_dispatcher: full
  variants: function, method
  device_guard: False
  supports_named_tensor: True

- func: is_nonzero(Tensor self) -> bool
  use_c10_dispatcher: full
  variants: function, method
  device_guard: False
  supports_named_tensor: True

- func: is_same_size(Tensor self, Tensor other) -> bool
  use_c10_dispatcher: full
  variants: function, method
  device_guard: False
  supports_named_tensor: True

- func: is_signed(Tensor self) -> bool
  use_c10_dispatcher: full
  variants: function, method
  device_guard: False
  supports_named_tensor: True

- func: kl_div(Tensor self, Tensor target, int reduction=Mean, *, bool log_target=False) -> Tensor
  use_c10_dispatcher: full

- func: kl_div_backward(Tensor grad_output, Tensor self, Tensor target, int reduction=Mean, *, bool log_target=False) -> Tensor
  use_c10_dispatcher: full
  dispatch:
    CPU: kl_div_backward_cpu
    CUDA: kl_div_backward_cuda

- func: kthvalue(Tensor self, int k, int dim=-1, bool keepdim=False) -> (Tensor values, Tensor indices)
  use_c10_dispatcher: full
  supports_named_tensor: True
  variants: function, method

- func: kthvalue.values(Tensor self, int k, int dim=-1, bool keepdim=False, *, Tensor(a!) values, Tensor(b!) indices) -> (Tensor(a!) values, Tensor(b!) indices)
  supports_named_tensor: True
  dispatch:
    CPU: kthvalue_out_cpu
    CUDA: kthvalue_out_cuda

- func: kthvalue.dimname(Tensor self, int k, Dimname dim, bool keepdim=False) -> (Tensor values, Tensor indices)
  supports_named_tensor: True
  variants: function, method

- func: kthvalue.dimname_out(Tensor self, int k, Dimname dim, bool keepdim=False, *, Tensor(a!) values, Tensor(b!) indices) -> (Tensor(a!) values, Tensor(b!) indices)
  supports_named_tensor: True

- func: layer_norm(Tensor input, int[] normalized_shape, Tensor? weight=None, Tensor? bias=None, float eps=1e-05, bool cudnn_enable=True) -> Tensor

- func: native_layer_norm(Tensor input, Tensor? weight, Tensor? bias, int M, int N, float eps) -> (Tensor, Tensor, Tensor)
  dispatch:
    CPU: layer_norm_cpu
    CUDA: layer_norm_cuda

- func: native_layer_norm_backward(Tensor grad_out, Tensor input, Tensor mean, Tensor rstd, Tensor? weight, int M, int N, bool[3] output_mask) -> (Tensor, Tensor, Tensor)
  dispatch:
    CPU: layer_norm_backward_cpu
    CUDA: layer_norm_backward_cuda

<<<<<<< HEAD
- func: group_norm(Tensor input, int num_groups, Tensor? weight=None, Tensor? bias=None, float eps=1e-05, bool cudnn_enabled=True) -> Tensor

- func: native_group_norm(Tensor input, Tensor? weight, Tensor? bias, int N, int C, int HxW, int group, float eps) -> (Tensor, Tensor, Tensor)
  dispatch:
    CPU: group_norm_cpu

- func: non_differentiable_native_group_norm_backward(Tensor grad_out, Tensor input, Tensor mean, Tensor rstd, Tensor? weight, int N, int C, int HxW, int group, bool[3] output_mask) -> (Tensor, Tensor, Tensor)
  dispatch:
    CPU: group_norm_backward_cpu
=======
- func: quantized_layer_norm(Tensor input, int[] normalized_shape, Tensor? weight, Tensor? bias, float eps, float output_scale, int output_zero_point) -> Tensor
  requires_tensor: True
  dispatch:
    QuantizedCPU: quantized_layer_norm_impl
>>>>>>> d035d050

- func: linear(Tensor input, Tensor weight, Tensor? bias=None) -> Tensor
  python_module: nn

- func: mkldnn_linear(Tensor input, Tensor weight, Tensor? bias=None) -> Tensor
  python_module: nn
  dispatch:
    MkldnnCPU: mkldnn_linear

- func: fbgemm_linear_int8_weight_fp32_activation(Tensor input, Tensor weight, Tensor packed, Tensor col_offsets, Scalar weight_scale, Scalar weight_zero_point, Tensor bias) -> Tensor
  use_c10_dispatcher: full

- func: fbgemm_linear_int8_weight(Tensor input, Tensor weight, Tensor packed, Tensor col_offsets, Scalar weight_scale, Scalar weight_zero_point, Tensor bias) -> Tensor
  use_c10_dispatcher: full

- func: fbgemm_linear_quantize_weight(Tensor input) -> (Tensor, Tensor, float, int)
  use_c10_dispatcher: full

- func: fbgemm_pack_gemm_matrix_fp16(Tensor input) -> Tensor
  use_c10_dispatcher: full

- func: fbgemm_linear_fp16_weight_fp32_activation(Tensor input, Tensor packed_weight, Tensor bias) -> Tensor
  use_c10_dispatcher: full

- func: fbgemm_linear_fp16_weight(Tensor input, Tensor packed_weight, Tensor bias) -> Tensor
  use_c10_dispatcher: full

- func: fbgemm_pack_quantized_matrix(Tensor input) -> Tensor
  use_c10_dispatcher: full

- func: fbgemm_pack_quantized_matrix.KN(Tensor input, int K, int N) -> Tensor
  use_c10_dispatcher: full

- func: linspace(Scalar start, Scalar end, int steps=100, *, ScalarType? dtype=None, Layout? layout=None, Device? device=None, bool? pin_memory=None) -> Tensor

- func: linspace.out(Scalar start, Scalar end, int steps=100, *, Tensor(a!) out) -> Tensor(a!)
  dispatch:
    CPU: linspace_cpu_out
    CUDA: linspace_cuda_out

- func: log(Tensor self) -> Tensor
  use_c10_dispatcher: full
  supports_named_tensor: True
  variants: function, method

- func: log_(Tensor(a!) self) -> Tensor(a!)
  supports_named_tensor: True
  variants: function, method

- func: log.out(Tensor self, *, Tensor(a!) out) -> Tensor(a!)
  supports_named_tensor: True
  dispatch:
    CPU: log_out
    CUDA: log_out

- func: log10(Tensor self) -> Tensor
  use_c10_dispatcher: full
  supports_named_tensor: True
  variants: function, method

- func: log10_(Tensor(a!) self) -> Tensor(a!)
  supports_named_tensor: True
  variants: function, method

- func: log10.out(Tensor self, *, Tensor(a!) out) -> Tensor(a!)
  supports_named_tensor: True
  dispatch:
    CPU: log10_out
    CUDA: log10_out

- func: log1p(Tensor self) -> Tensor
  use_c10_dispatcher: full
  supports_named_tensor: True
  variants: function, method

- func: log1p_(Tensor(a!) self) -> Tensor(a!)
  supports_named_tensor: True
  variants: function, method
  dispatch:
    CPU: log1p_
    CUDA: log1p_
    SparseCPU: log1p_sparse_
    SparseCUDA: log1p_sparse_

- func: log1p.out(Tensor self, *, Tensor(a!) out) -> Tensor(a!)
  supports_named_tensor: True
  dispatch:
    CPU: log1p_out
    CUDA: log1p_out
    SparseCPU: log1p_out_sparse
    SparseCUDA: log1p_out_sparse

- func: log2(Tensor self) -> Tensor
  use_c10_dispatcher: full
  supports_named_tensor: True
  variants: function, method

- func: log2_(Tensor(a!) self) -> Tensor(a!)
  supports_named_tensor: True
  variants: function, method

- func: log2.out(Tensor self, *, Tensor(a!) out) -> Tensor(a!)
  supports_named_tensor: True
  dispatch:
    CPU: log2_out
    CUDA: log2_out

- func: logdet(Tensor self) -> Tensor
  use_c10_dispatcher: full
  variants: function, method

- func: logspace(Scalar start, Scalar end, int steps=100, float base=10.0, *, ScalarType? dtype=None, Layout? layout=None, Device? device=None, bool? pin_memory=None) -> Tensor

- func: logspace.out(Scalar start, Scalar end, int steps=100, float base=10.0, *, Tensor(a!) out) -> Tensor(a!)
  dispatch:
    CPU: logspace_cpu_out
    CUDA: logspace_cuda_out

# log_softmax allows positional dtype, unlike most operators, because kwonly is BC-breaking when loading jit models.
- func: log_softmax.int(Tensor self, int dim, ScalarType? dtype=None) -> Tensor
  variants: function, method
  supports_named_tensor: True

- func: log_softmax.Dimname(Tensor self, Dimname dim, *, ScalarType? dtype=None) -> Tensor
  variants: function, method
  supports_named_tensor: True

- func: _log_softmax(Tensor self, int dim, bool half_to_float) -> Tensor
  use_c10_dispatcher: full
  dispatch:
    CPU: log_softmax_cpu
    CUDA: log_softmax_cuda

- func: _log_softmax_backward_data(Tensor grad_output, Tensor output, int dim, Tensor self) -> Tensor
  use_c10_dispatcher: full
  dispatch:
    CPU: log_softmax_backward_cpu
    CUDA: log_softmax_backward_cuda

- func: _logcumsumexp(Tensor self, int dim) -> Tensor
  use_c10_dispatcher: full
  dispatch:
    CPU: _logcumsumexp_cpu
    CUDA: _logcumsumexp_cuda

- func: _logcumsumexp.out(Tensor self, int dim, *, Tensor(a!) out) -> Tensor(a!)
  dispatch:
    CPU: _logcumsumexp_out_cpu
    CUDA: _logcumsumexp_out_cuda

- func: logcumsumexp(Tensor self, int dim) -> Tensor
  supports_named_tensor: True
  variants: function, method

- func: logcumsumexp.out(Tensor self, int dim, *, Tensor(a!) out) -> Tensor(a!)
  supports_named_tensor: True

- func: logcumsumexp.dimname(Tensor self, Dimname dim) -> Tensor
  supports_named_tensor: True
  variants: function, method

- func: logcumsumexp.dimname_out(Tensor self, Dimname dim, *, Tensor(a!) out) -> Tensor(a!)
  supports_named_tensor: True

- func: logsumexp(Tensor self, int[1] dim, bool keepdim=False) -> Tensor
  use_c10_dispatcher: full
  supports_named_tensor: True
  variants: function, method

- func: logsumexp.out(Tensor self, int[1] dim, bool keepdim=False, *, Tensor(a!) out) -> Tensor(a!)
  supports_named_tensor: True

- func: logsumexp.names(Tensor self, Dimname[1] dim, bool keepdim=False) -> Tensor
  supports_named_tensor: True
  variants: function, method

- func: logsumexp.names_out(Tensor self, Dimname[1] dim, bool keepdim=False, *, Tensor(a!) out) -> Tensor(a!)
  supports_named_tensor: True

- func: margin_ranking_loss(Tensor input1, Tensor input2, Tensor target, float margin=0.0, int reduction=Mean) -> Tensor
  use_c10_dispatcher: full

- func: matmul(Tensor self, Tensor other) -> Tensor
  use_c10_dispatcher: full
  variants: function, method
  supports_named_tensor: True

- func: matmul.out(Tensor self, Tensor other, *, Tensor(a!) out) -> Tensor(a!)
  supports_named_tensor: True

- func: matrix_rank.tol(Tensor self, float tol, bool symmetric=False) -> Tensor
  use_c10_dispatcher: full

- func: matrix_rank(Tensor self, bool symmetric=False) -> Tensor
  use_c10_dispatcher: full

- func: matrix_power(Tensor self, int n) -> Tensor
  use_c10_dispatcher: full
  variants: function, method

- func: max.dim(Tensor self, int dim, bool keepdim=False) -> (Tensor values, Tensor indices)
  use_c10_dispatcher: full
  variants: function, method
  supports_named_tensor: True

- func: max.dim_max(Tensor self, int dim, bool keepdim=False, *, Tensor(a!) max, Tensor(b!) max_values) -> (Tensor(a!) values, Tensor(b!) indices)
  supports_named_tensor: True

- func: max_values(Tensor self, int[1] dim, bool keepdim=False) -> Tensor
  use_c10_dispatcher: full
  variants: function, method

- func: max.names_dim(Tensor self, Dimname dim, bool keepdim=False) -> (Tensor values, Tensor indices)
  variants: function, method
  supports_named_tensor: True

- func: max.names_dim_max(Tensor self, Dimname dim, bool keepdim=False, *, Tensor(a!) max, Tensor(b!) max_values) -> (Tensor(a!) values, Tensor(b!) indices)
  supports_named_tensor: True

- func: max_values.names(Tensor self, Dimname[1] dim, bool keepdim=False) -> Tensor
  variants: function, method

# Return: (Tensor output, Tensor indices)
- func: max_pool1d_with_indices(Tensor self, int[1] kernel_size, int[1] stride=[], int[1] padding=0, int[1] dilation=1, bool ceil_mode=False) -> (Tensor, Tensor)
  use_c10_dispatcher: full
  supports_named_tensor: True

- func: max_pool1d(Tensor self, int[1] kernel_size, int[1] stride=[], int[1] padding=0, int[1] dilation=1, bool ceil_mode=False) -> Tensor
  use_c10_dispatcher: full
  supports_named_tensor: True

- func: max_pool2d(Tensor self, int[2] kernel_size, int[2] stride=[], int[2] padding=0, int[2] dilation=1, bool ceil_mode=False) -> Tensor
  use_c10_dispatcher: full
  supports_named_tensor: True

- func: mkldnn_max_pool2d(Tensor self, int[2] kernel_size, int[2] stride=[], int[2] padding=0, int[2] dilation=1, bool ceil_mode=False) -> Tensor
  use_c10_dispatcher: full
  requires_tensor: True
  dispatch:
    MkldnnCPU: mkldnn_max_pool2d

- func: quantized_max_pool2d(Tensor self, int[2] kernel_size, int[2] stride=[], int[2] padding=0, int[2] dilation=1, bool ceil_mode=False) -> Tensor
  use_c10_dispatcher: full
  requires_tensor: True
  dispatch:
    QuantizedCPU: quantized_max_pool2d

- func: max_pool3d(Tensor self, int[3] kernel_size, int[3] stride=[], int[3] padding=0, int[3] dilation=1, bool ceil_mode=False) -> Tensor
  use_c10_dispatcher: full
  supports_named_tensor: True

# The CPU and GPU dispatch variants are named weirdly here because otherwise there
# are namespacing issues in C++
- func: mean(Tensor self, *, ScalarType? dtype=None) -> Tensor
  variants: function, method
  supports_named_tensor: True
  dispatch:
    CPU: mean_cpu_gpu
    CUDA: mean_cpu_gpu
    QuantizedCPU: quantized_mean_cpu

- func: mean.dim(Tensor self, int[1] dim, bool keepdim=False, *, ScalarType? dtype=None) -> Tensor
  variants: function, method
  supports_named_tensor: True
  dispatch:
    CPU: mean_cpu_gpu
    CUDA: mean_cpu_gpu
    QuantizedCPU: quantized_mean_cpu

- func: mean.out(Tensor self, int[1] dim, bool keepdim=False, *, ScalarType? dtype=None, Tensor(a!) out) -> Tensor(a!)
  supports_named_tensor: True
  dispatch:
    CPU: mean_out_cpu_gpu
    CUDA: mean_out_cpu_gpu
    QuantizedCPU: quantized_mean_out_cpu

- func: mean.names_dim(Tensor self, Dimname[1] dim, bool keepdim=False, *, ScalarType? dtype=None) -> Tensor
  variants: function, method
  supports_named_tensor: True

- func: mean.names_out(Tensor self, Dimname[1] dim, bool keepdim=False, *, ScalarType? dtype=None, Tensor(a!) out) -> Tensor(a!)
  supports_named_tensor: True

- func: median.dim(Tensor self, int dim, bool keepdim=False) -> (Tensor values, Tensor indices)
  use_c10_dispatcher: full
  supports_named_tensor: True
  variants: function, method

- func: median.dim_values(Tensor self, int dim, bool keepdim=False, *, Tensor(a!) values, Tensor(b!) indices) -> (Tensor(a!) values, Tensor(b!) indices)
  supports_named_tensor: True

- func: median.names_dim(Tensor self, Dimname dim, bool keepdim=False) -> (Tensor values, Tensor indices)
  supports_named_tensor: True
  variants: function, method

- func: median.names_dim_values(Tensor self, Dimname dim, bool keepdim=False, *, Tensor(a!) values, Tensor(b!) indices) -> (Tensor(a!) values, Tensor(b!) indices)
  supports_named_tensor: True

- func: min.dim(Tensor self, int dim, bool keepdim=False) -> (Tensor values, Tensor indices)
  use_c10_dispatcher: full
  variants: function, method
  supports_named_tensor: True

- func: min.dim_min(Tensor self, int dim, bool keepdim=False, *, Tensor(a!) min, Tensor(b!) min_indices) -> (Tensor(a!) values, Tensor(b!) indices)
  supports_named_tensor: True

- func: min_values(Tensor self, int[1] dim, bool keepdim=False) -> Tensor
  use_c10_dispatcher: full
  variants: function, method

- func: min.names_dim(Tensor self, Dimname dim, bool keepdim=False) -> (Tensor values, Tensor indices)
  variants: function, method
  supports_named_tensor: True

- func: min.names_dim_min(Tensor self, Dimname dim, bool keepdim=False, *, Tensor(a!) min, Tensor(b!) min_indices) -> (Tensor(a!) values, Tensor(b!) indices)
  supports_named_tensor: True

- func: min_values.names(Tensor self, Dimname[1] dim, bool keepdim=False) -> Tensor
  variants: function, method

- func: mkldnn_convolution(Tensor self, Tensor weight, Tensor? bias, int[] padding, int[] stride, int[] dilation, int groups) -> Tensor

- func: mkldnn_convolution_backward_input(int[] self_size, Tensor grad_output, Tensor weight, int[] padding, int[] stride, int[] dilation, int groups, bool bias_defined) -> Tensor
  use_c10_dispatcher: full

- func: mkldnn_convolution_backward_weights(int[] weight_size, Tensor grad_output, Tensor self, int[] padding, int[] stride, int[] dilation, int groups, bool bias_defined) -> (Tensor, Tensor)
  use_c10_dispatcher: full

- func: mkldnn_convolution_backward(Tensor self, Tensor grad_output, Tensor weight, int[] padding, int[] stride, int[] dilation, int groups, bool[3] output_mask) -> (Tensor, Tensor, Tensor)
  use_c10_dispatcher: full

- func: miopen_batch_norm(Tensor input, Tensor weight, Tensor? bias, Tensor? running_mean, Tensor? running_var, bool training, float exponential_average_factor, float epsilon) -> (Tensor, Tensor, Tensor)
  dispatch:
    CUDA: miopen_batch_norm

- func: miopen_batch_norm_backward(Tensor input, Tensor grad_output, Tensor weight, Tensor? running_mean, Tensor? running_var, Tensor? save_mean, Tensor? save_var, float epsilon) -> (Tensor, Tensor, Tensor)
  dispatch:
    CUDA: miopen_batch_norm_backward

- func: miopen_convolution(Tensor self, Tensor weight, Tensor? bias, int[] padding, int[] stride, int[] dilation, int groups, bool benchmark, bool deterministic) -> Tensor
  dispatch:
    CUDA: miopen_convolution

- func: miopen_convolution_backward_input(int[] self_size, Tensor grad_output, Tensor weight, int[] padding, int[] stride, int[] dilation, int groups, bool benchmark, bool deterministic) -> Tensor
  use_c10_dispatcher: full
  dispatch:
    CUDA: miopen_convolution_backward_input

- func: miopen_convolution_backward(Tensor self, Tensor grad_output, Tensor weight, int[] padding, int[] stride, int[] dilation, int groups, bool benchmark, bool deterministic, bool[3] output_mask) -> (Tensor, Tensor, Tensor)
  use_c10_dispatcher: full
  dispatch:
    CUDA: miopen_convolution_backward

- func: miopen_convolution_backward_bias(Tensor grad_output) -> Tensor
  use_c10_dispatcher: full
  dispatch:
    CUDA: miopen_convolution_backward_bias

- func: miopen_convolution_backward_weight(int[] weight_size, Tensor grad_output, Tensor self, int[] padding, int[] stride, int[] dilation, int groups, bool benchmark, bool deterministic) -> Tensor
  use_c10_dispatcher: full
  dispatch:
    CUDA: miopen_convolution_backward_weight

- func: miopen_convolution_transpose(Tensor self, Tensor weight, Tensor? bias, int[] padding, int[] output_padding, int[] stride, int[] dilation, int groups, bool benchmark, bool deterministic) -> Tensor
  dispatch:
    CUDA: miopen_convolution_transpose

# NB: output_padding not strictly needed here, but it's helpful for the float
# backwards
- func: miopen_convolution_transpose_backward(Tensor self, Tensor grad_output, Tensor weight, int[] padding, int[] output_padding, int[] stride, int[] dilation, int groups, bool benchmark, bool deterministic, bool[3] output_mask) -> (Tensor, Tensor, Tensor)
  use_c10_dispatcher: full
  dispatch:
    CUDA: miopen_convolution_transpose_backward

- func: miopen_convolution_transpose_backward_input(Tensor grad_output, Tensor weight, int[] padding, int[] stride, int[] dilation, int groups, bool benchmark, bool deterministic) -> Tensor
  use_c10_dispatcher: full
  dispatch:
    CUDA: miopen_convolution_transpose_backward_input

- func: miopen_convolution_transpose_backward_weight(int[] weight_size, Tensor grad_output, Tensor self, int[] padding, int[] stride, int[] dilation, int groups, bool benchmark, bool deterministic) -> Tensor
  use_c10_dispatcher: full
  dispatch:
    CUDA: miopen_convolution_transpose_backward_weight

- func: miopen_depthwise_convolution(Tensor self, Tensor weight, Tensor? bias, int[] padding, int[] stride, int[] dilation, int groups, bool benchmark, bool deterministic) -> Tensor
  dispatch:
    CUDA: miopen_depthwise_convolution

- func: miopen_depthwise_convolution_backward_input(int[] self_size, Tensor grad_output, Tensor weight, int[] padding, int[] stride, int[] dilation, int groups, bool benchmark, bool deterministic) -> Tensor
  use_c10_dispatcher: full
  dispatch:
    CUDA: miopen_depthwise_convolution_backward_input

- func: miopen_depthwise_convolution_backward(Tensor self, Tensor grad_output, Tensor weight, int[] padding, int[] stride, int[] dilation, int groups, bool benchmark, bool deterministic, bool[3] output_mask) -> (Tensor, Tensor, Tensor)
  use_c10_dispatcher: full
  dispatch:
    CUDA: miopen_depthwise_convolution_backward

- func: miopen_depthwise_convolution_backward_weight(int[] weight_size, Tensor grad_output, Tensor self, int[] padding, int[] stride, int[] dilation, int groups, bool benchmark, bool deterministic) -> Tensor
  use_c10_dispatcher: full
  dispatch:
    CUDA: miopen_depthwise_convolution_backward_weight

- func: miopen_rnn(Tensor input, Tensor[] weight, int weight_stride0, Tensor hx, Tensor? cx, int mode, int hidden_size, int num_layers, bool batch_first, float dropout, bool train, bool bidirectional, int[] batch_sizes, Tensor? dropout_state) -> (Tensor, Tensor, Tensor, Tensor, Tensor)
  dispatch:
    CUDA: miopen_rnn

- func: miopen_rnn_backward(Tensor input, Tensor[] weight, int weight_stride0, Tensor weight_buf, Tensor hx, Tensor? cx, Tensor output, Tensor? grad_output, Tensor? grad_hy, Tensor? grad_cy, int mode, int hidden_size, int num_layers, bool batch_first, float dropout, bool train, bool bidirectional, int[] batch_sizes, Tensor? dropout_state, Tensor reserve, bool[4] output_mask) -> (Tensor, Tensor, Tensor, Tensor[])
  dispatch:
    CUDA: miopen_rnn_backward

- func: mm(Tensor self, Tensor mat2) -> Tensor
  use_c10_dispatcher: full
  variants: function, method
  dispatch:
    CPU: mm_cpu
    CUDA: mm_cuda
    SparseCPU: _sparse_mm
    SparseCUDA: _sparse_mm
  supports_named_tensor: True

- func: mm.out(Tensor self, Tensor mat2, *, Tensor(a!) out) -> Tensor(a!)
  dispatch:
    CPU: mm_cpu_out
    CUDA: mm_out_cuda
    SparseCPU: _sparse_mm_out
    SparseCUDA: _sparse_mm_out
  supports_named_tensor: True

- func: _sparse_mm(Tensor sparse, Tensor dense) -> Tensor
  use_c10_dispatcher: full

- func: mode(Tensor self, int dim=-1, bool keepdim=False) -> (Tensor values, Tensor indices)
  use_c10_dispatcher: full
  supports_named_tensor: True
  variants: function, method

- func: mode.values(Tensor self, int dim=-1, bool keepdim=False, *, Tensor(a!) values, Tensor(b!) indices) -> (Tensor(a!) values, Tensor(b!) indices)
  supports_named_tensor: True

- func: mode.dimname(Tensor self, Dimname dim, bool keepdim=False) -> (Tensor values, Tensor indices)
  variants: function, method
  supports_named_tensor: True

- func: mode.dimname_out(Tensor self, Dimname dim, bool keepdim=False, *, Tensor(a!) values, Tensor(b!) indices) -> (Tensor(a!) values, Tensor(b!) indices)
  supports_named_tensor: True

- func: mul.Tensor(Tensor self, Tensor other) -> Tensor
  use_c10_dispatcher: full
  variants: function, method
  dispatch:
    CPU: mul
    CUDA: mul
    SparseCPU: mul_sparse
    SparseCUDA: mul_sparse
    MkldnnCPU: mkldnn_mul
  supports_named_tensor: True

- func: mul_.Tensor(Tensor(a!) self, Tensor other) -> Tensor(a!)
  variants: method
  dispatch:
    CPU: mul_
    CUDA: mul_
    SparseCPU: mul_sparse_
    SparseCUDA: mul_sparse_
    MkldnnCPU: mkldnn_mul_
  supports_named_tensor: True

- func: mul.out(Tensor self, Tensor other, *, Tensor(a!) out) -> Tensor(a!)
  dispatch:
    CPU: mul_out
    CUDA: mul_out
    SparseCPU: mul_out_sparse_cpu
    SparseCUDA: mul_out_sparse_cuda
    MkldnnCPU: mkldnn_mul_out
  supports_named_tensor: True

  # For C++ only, until we have conversion from C++ numbers to Tensor
- func: mul.Scalar(Tensor self, Scalar other) -> Tensor
  use_c10_dispatcher: full
  variants: function, method

- func: mul_.Scalar(Tensor(a!) self, Scalar other) -> Tensor(a!)
  variants: method

- func: mv(Tensor self, Tensor vec) -> Tensor
  use_c10_dispatcher: full
  variants: function, method
  dispatch:
    CPU: mv
    CUDA: mv
    SparseCPU: mv_sparse
    SparseCUDA: mv_sparse
  supports_named_tensor: True

- func: mv.out(Tensor self, Tensor vec, *, Tensor(a!) out) -> Tensor(a!)
  supports_named_tensor: True

- func: mvlgamma(Tensor self, int p) -> Tensor
  use_c10_dispatcher: full
  variants: function, method

- func: mvlgamma_(Tensor(a!) self, int p) -> Tensor(a!)
  variants: method

- func: narrow_copy(Tensor self, int dim, int start, int length) -> Tensor
  use_c10_dispatcher: full
  variants: method
  dispatch:
    CPU: narrow_copy_dense
    CUDA: narrow_copy_dense
    SparseCPU: narrow_copy_sparse
    SparseCUDA: narrow_copy_sparse

- func: narrow(Tensor(a) self, int dim, int start, int length) -> Tensor(a)
  use_c10_dispatcher: full
  variants: function, method
  device_guard: False
  supports_named_tensor: True

- func: narrow.Tensor(Tensor(a) self, int dim, Tensor start, int length) -> Tensor(a)
  use_c10_dispatcher: full
  variants: function, method
  device_guard: False
  supports_named_tensor: True

- func: native_batch_norm(Tensor input, Tensor? weight, Tensor? bias, Tensor? running_mean, Tensor? running_var, bool training, float momentum, float eps) -> (Tensor, Tensor, Tensor)
  dispatch:
    CPU: batch_norm_cpu
    CUDA: batch_norm_cuda
    MkldnnCPU: mkldnn_batch_norm

- func: native_batch_norm.out(Tensor input, Tensor? weight, Tensor? bias, Tensor? running_mean, Tensor? running_var, bool training, float momentum, float eps, *, Tensor(a!) out, Tensor(b!) save_mean, Tensor(c!) save_invstd) -> (Tensor(a!), Tensor(b!), Tensor(c!))
  dispatch:
    CUDA: batch_norm_cuda_out

- func: batch_norm_stats(Tensor input, float eps) -> (Tensor, Tensor)
  use_c10_dispatcher: full
  dispatch:
    CUDA: batch_norm_stats_cuda

- func: batch_norm_elemt(Tensor input, Tensor? weight, Tensor? bias, Tensor mean, Tensor invstd, float eps) -> Tensor
  dispatch:
    CUDA: batch_norm_elemt_cuda

- func: batch_norm_elemt.out(Tensor input, Tensor? weight, Tensor? bias, Tensor mean, Tensor invstd, float eps, *, Tensor(a!) out) -> Tensor(a!)
  dispatch:
    CUDA: batch_norm_elemt_cuda_out

# for backward compatibility
- func: batch_norm_gather_stats(Tensor input, Tensor mean, Tensor invstd, Tensor? running_mean, Tensor? running_var, float momentum, float eps, int count) -> (Tensor, Tensor)
  dispatch:
    CUDA: batch_norm_gather_stats_cuda

- func: batch_norm_gather_stats_with_counts(Tensor input, Tensor mean, Tensor invstd, Tensor? running_mean, Tensor? running_var, float momentum, float eps, Tensor counts) -> (Tensor, Tensor)
  dispatch:
    CUDA: batch_norm_gather_stats_with_counts_cuda

- func: native_batch_norm_backward(Tensor grad_out, Tensor input, Tensor? weight, Tensor? running_mean, Tensor? running_var, Tensor? save_mean, Tensor? save_invstd, bool train, float eps, bool[3] output_mask) -> (Tensor, Tensor, Tensor)
  dispatch:
    CPU: batch_norm_backward_cpu
    CUDA: batch_norm_backward_cuda

- func: batch_norm_backward_reduce(Tensor grad_out, Tensor input, Tensor mean, Tensor invstd, Tensor? weight, bool input_g, bool weight_g, bool bias_g) -> (Tensor, Tensor, Tensor, Tensor)
  dispatch:
    CUDA: batch_norm_backward_reduce_cuda

- func: batch_norm_backward_elemt(Tensor grad_out, Tensor input, Tensor mean, Tensor invstd, Tensor? weight, Tensor mean_dy, Tensor mean_dy_xmu) -> Tensor
  dispatch:
    CUDA: batch_norm_backward_elemt_cuda

- func: batch_norm_update_stats(Tensor input, Tensor? running_mean, Tensor? running_var, float momentum) -> (Tensor, Tensor)
  dispatch:
    CPU: batch_norm_update_stats_cpu
    CUDA: batch_norm_update_stats_cuda

- func: _nnpack_available() -> bool
  use_c10_dispatcher: full

- func: _nnpack_spatial_convolution(Tensor input, Tensor weight, Tensor? bias, int[2] padding, int[2] stride=1) -> Tensor
  variants: function

- func: _nnpack_spatial_convolution_backward(Tensor input, Tensor grad_output, Tensor weight, int[2] padding, bool[3] output_mask) -> (Tensor, Tensor, Tensor)
  use_c10_dispatcher: full
  variants: function

- func: _nnpack_spatial_convolution_backward_input(Tensor input, Tensor grad_output, Tensor weight, int[2] padding) -> Tensor
  use_c10_dispatcher: full
  variants: function

- func: _nnpack_spatial_convolution_backward_weight(Tensor input, int[] weightsize, Tensor grad_output, int[2] padding) -> Tensor
  use_c10_dispatcher: full
  variants: function

- func: ones.names(int[] size, *, Dimname[]? names, ScalarType? dtype=None, Layout? layout=None, Device? device=None, bool? pin_memory=None) -> Tensor
  device_guard: False

- func: ones(int[] size, *, ScalarType? dtype=None, Layout? layout=None, Device? device=None, bool? pin_memory=None) -> Tensor

- func: ones.out(int[] size, *, Tensor(a!) out) -> Tensor(a!)

- func: ones_like(Tensor self, *, ScalarType? dtype=None, Layout? layout=None, Device? device=None, bool? pin_memory=None, MemoryFormat? memory_format=None) -> Tensor
  supports_named_tensor: True

- func: pairwise_distance(Tensor x1, Tensor x2, float p=2, float eps=1e-06, bool keepdim=False) -> Tensor
  use_c10_dispatcher: full

- func: cdist(Tensor x1, Tensor x2, float p=2, int? compute_mode=None) -> Tensor
  use_c10_dispatcher: full
  supports_named_tensor: True

- func: _euclidean_dist(Tensor x1, Tensor x2) -> Tensor
  use_c10_dispatcher: full

- func: _cdist_forward(Tensor x1, Tensor x2, float p, int? compute_mode) -> Tensor
  use_c10_dispatcher: full
  supports_named_tensor: True

- func: _cdist_backward(Tensor grad, Tensor x1, Tensor x2, float p, Tensor cdist) -> Tensor
  use_c10_dispatcher: full

- func: pdist(Tensor self, float p=2) -> Tensor
  use_c10_dispatcher: full

- func: _pdist_forward(Tensor self, float p=2) -> Tensor
  use_c10_dispatcher: full

- func: _pdist_backward(Tensor grad, Tensor self, float p, Tensor pdist) -> Tensor
  use_c10_dispatcher: full

- func: cosine_similarity(Tensor x1, Tensor x2, int dim=1, float eps=1e-08) -> Tensor
  use_c10_dispatcher: full
  variants: function

- func: permute(Tensor(a) self, int[] dims) -> Tensor(a)
  use_c10_dispatcher: full
  variants: method  # This is method-only to match the previous tensor API. In the future we could make this a function too.

# Only exposed from C++ -- in Python,
# we expose it as an attribute `T`, not a function.
#
# I'd like to name this "T" in C++ too, but
# calling a native function "T" causes undefined
# behavior on Windows, for reasons I don't understand
# (maybe related to capital letter collation somehow...)
- func: numpy_T(Tensor(a) self) -> Tensor(a)
  use_c10_dispatcher: full
  variants: method

- func: pixel_shuffle(Tensor self, int upscale_factor) -> Tensor
  use_c10_dispatcher: full

- func: channel_shuffle(Tensor self, int groups) -> Tensor
  use_c10_dispatcher: full
  dispatch:
    CPU: channel_shuffle
    QuantizedCPU: quantized_channel_shuffle

- func: is_pinned(Tensor self) -> bool
  use_c10_dispatcher: full
  variants: method
  supports_named_tensor: True

- func: pin_memory(Tensor self) -> Tensor
  use_c10_dispatcher: full
  variants: method

- func: pinverse(Tensor self, float rcond=1e-15) -> Tensor
  use_c10_dispatcher: full
  variants: function, method

- func: poisson_nll_loss(Tensor input, Tensor target, bool log_input, bool full, float eps, int reduction) -> Tensor
  use_c10_dispatcher: full
  variants: function

- func: scalar_tensor(Scalar s, *, ScalarType? dtype=None, Layout? layout=None, Device? device=None, bool? pin_memory=None) -> Tensor

- func: rand.names(int[] size, *, Dimname[]? names, ScalarType? dtype=None, Layout? layout=None, Device? device=None, bool? pin_memory=None) -> Tensor
  device_guard: False

- func: rand.generator_with_names(int[] size, *, Generator? generator, Dimname[]? names, ScalarType? dtype=None, Layout? layout=None, Device? device=None, bool? pin_memory=None) -> Tensor
  device_guard: False

- func: rand(int[] size, *, ScalarType? dtype=None, Layout? layout=None, Device? device=None, bool? pin_memory=None) -> Tensor

- func: rand.generator(int[] size, *, Generator? generator, ScalarType? dtype=None, Layout? layout=None, Device? device=None, bool? pin_memory=None) -> Tensor

- func: rand.out(int[] size, *, Tensor(a!) out) -> Tensor(a!)

- func: rand.generator_out(int[] size, *, Generator? generator, Tensor(a!) out) -> Tensor(a!)

- func: rand_like(Tensor self, *, ScalarType? dtype=None, Layout? layout=None, Device? device=None, bool? pin_memory=None, MemoryFormat? memory_format=None) -> Tensor
  supports_named_tensor: True

- func: randint(int high, int[] size, *, ScalarType? dtype=None, Layout? layout=None, Device? device=None, bool? pin_memory=None) -> Tensor

- func: randint.generator(int high, int[] size, *, Generator? generator, ScalarType? dtype=None, Layout? layout=None, Device? device=None, bool? pin_memory=None) -> Tensor

- func: randint.low(int low, int high, int[] size, *, ScalarType? dtype=None, Layout? layout=None, Device? device=None, bool? pin_memory=None) -> Tensor

- func: randint.low_generator(int low, int high, int[] size, *, Generator? generator, ScalarType? dtype=None, Layout? layout=None, Device? device=None, bool? pin_memory=None) -> Tensor

- func: randint.out(int high, int[] size, *, Tensor(a!) out) -> Tensor(a!)

- func: randint.generator_out(int high, int[] size, *, Generator? generator, Tensor(a!) out) -> Tensor(a!)

- func: randint.low_out(int low, int high, int[] size, *, Tensor(a!) out) -> Tensor(a!)

- func: randint.low_generator_out(int low, int high, int[] size, *, Generator? generator, Tensor(a!) out) -> Tensor(a!)

- func: randint_like(Tensor self, int high, *, ScalarType? dtype=None, Layout? layout=None, Device? device=None, bool? pin_memory=None, MemoryFormat? memory_format=None) -> Tensor

- func: randint_like.low_dtype(Tensor self, int low, int high, *, ScalarType? dtype=None, Layout? layout=None, Device? device=None, bool? pin_memory=None, MemoryFormat? memory_format=None) -> Tensor

- func: randn(int[] size, *, ScalarType? dtype=None, Layout? layout=None, Device? device=None, bool? pin_memory=None) -> Tensor

- func: randn.generator(int[] size, *, Generator? generator, ScalarType? dtype=None, Layout? layout=None, Device? device=None, bool? pin_memory=None) -> Tensor

- func: randn.names(int[] size, *, Dimname[]? names, ScalarType? dtype=None, Layout? layout=None, Device? device=None, bool? pin_memory=None) -> Tensor
  device_guard: False

- func: randn.generator_with_names(int[] size, *, Generator? generator, Dimname[]? names, ScalarType? dtype=None, Layout? layout=None, Device? device=None, bool? pin_memory=None) -> Tensor
  device_guard: False

- func: randn.out(int[] size, *, Tensor(a!) out) -> Tensor(a!)

- func: randn.generator_out(int[] size, *, Generator? generator, Tensor(a!) out) -> Tensor(a!)

- func: randn_like(Tensor self, *, ScalarType? dtype=None, Layout? layout=None, Device? device=None, bool? pin_memory=None, MemoryFormat? memory_format=None) -> Tensor
  supports_named_tensor: True

- func: randperm(int n, *, ScalarType? dtype=None, Layout? layout=None, Device? device=None, bool? pin_memory=None) -> Tensor

- func: randperm.generator(int n, *, Generator? generator, ScalarType? dtype=None, Layout? layout=None, Device? device=None, bool? pin_memory=None) -> Tensor

- func: randperm.out(int n, *, Tensor(a!) out) -> Tensor(a!)

- func: randperm.generator_out(int n, *, Generator? generator, Tensor(a!) out) -> Tensor(a!)
  dispatch:
    CPU: randperm_out_cpu
    CUDA: randperm_out_cuda

- func: range.step(Scalar start, Scalar end, Scalar step=1, *, ScalarType? dtype=None, Layout? layout=None, Device? device=None, bool? pin_memory=None) -> Tensor

- func: range(Scalar start, Scalar end, *, ScalarType? dtype=None, Layout? layout=None, Device? device=None, bool? pin_memory=None) -> Tensor

- func: range.out(Scalar start, Scalar end, Scalar step=1, *, Tensor(a!) out) -> Tensor(a!)
  dispatch:
    CPU: range_cpu_out
    CUDA: range_cuda_out

- func: reciprocal(Tensor self) -> Tensor
  use_c10_dispatcher: full
  supports_named_tensor: True
  variants: function, method

- func: reciprocal_(Tensor(a!) self) -> Tensor(a!)
  supports_named_tensor: True
  variants: function, method

- func: reciprocal.out(Tensor self, *, Tensor(a!) out) -> Tensor(a!)
  supports_named_tensor: True

- func: neg(Tensor self) -> Tensor
  use_c10_dispatcher: full
  supports_named_tensor: True
  variants: function, method

- func: neg_(Tensor(a!) self) -> Tensor(a!)
  supports_named_tensor: True
  variants: function, method

- func: neg.out(Tensor self, *, Tensor(a!) out) -> Tensor(a!)
  supports_named_tensor: True
  dispatch:
    CPU: neg_out
    CUDA: neg_out

- func: repeat(Tensor self, int[] repeats) -> Tensor
  use_c10_dispatcher: full
  variants: method  # This is method-only to match the previous tensor API. In the future we could make this a function too.

- func: repeat_interleave.Tensor(Tensor repeats) -> Tensor
  use_c10_dispatcher: full
  variants: function
  dispatch:
    CPU: repeat_interleave_cpu
    CUDA: repeat_interleave_cuda

- func: repeat_interleave.self_Tensor(Tensor self, Tensor repeats, int? dim=None) -> Tensor
  use_c10_dispatcher: full
  variants: function, method

- func: repeat_interleave.self_int(Tensor self, int repeats, int? dim=None) -> Tensor
  use_c10_dispatcher: full
  variants: function, method

- func: reshape(Tensor self, int[] shape) -> Tensor
  use_c10_dispatcher: full
  variants: function, method
  device_guard: False
  supports_named_tensor: True

- func: _mkldnn_reshape(Tensor self, int[] shape) -> Tensor
  use_c10_dispatcher: full
  device_guard: False
  requires_tensor: True
  dispatch:
    MkldnnCPU: mkldnn_reshape

- func: reshape_as(Tensor self, Tensor other) -> Tensor
  use_c10_dispatcher: full
  variants: method
  device_guard: False

- func: round(Tensor self) -> Tensor
  use_c10_dispatcher: full
  supports_named_tensor: True
  variants: function, method

- func: round_(Tensor(a!) self) -> Tensor(a!)
  supports_named_tensor: True
  variants: function, method

- func: round.out(Tensor self, *, Tensor(a!) out) -> Tensor(a!)
  supports_named_tensor: True
  dispatch:
    CPU: round_out
    CUDA: round_out

- func: rrelu(Tensor self, Scalar lower=0.125, Scalar upper=0.3333333333333333, bool training=False, Generator? generator=None) -> Tensor

- func: rrelu_(Tensor(a!) self, Scalar lower=0.125, Scalar upper=0.3333333333333333, bool training=False, Generator? generator=None) -> Tensor(a!)

- func: relu(Tensor self) -> Tensor
  use_c10_dispatcher: full
  variants: function, method
  dispatch:
    CPU: relu
    CUDA: relu
    MkldnnCPU: mkldnn_relu
    QuantizedCPU: quantized_relu
  supports_named_tensor: True

- func: relu_(Tensor(a!) self) -> Tensor(a!)
  supports_named_tensor: True
  variants: function, method
  dispatch:
    CPU: relu_
    CUDA: relu_
    MkldnnCPU: mkldnn_relu_
    QuantizedCPU: quantized_relu_

- func: prelu(Tensor self, Tensor weight) -> Tensor
  use_c10_dispatcher: full
  variants: function, method
  dispatch:
    CPU: prelu_cpu
    CUDA: prelu_cuda

- func: prelu_backward(Tensor grad_output, Tensor self, Tensor weight) -> (Tensor, Tensor)
  use_c10_dispatcher: full
  variants: function, method
  dispatch:
    CPU: prelu_backward_cpu
    CUDA: prelu_backward_cuda

- func: gelu(Tensor self) -> Tensor
  use_c10_dispatcher: full
  python_module: nn
  dispatch:
    CPU: gelu_cpu
    CUDA: gelu_cuda

- func: gelu_backward(Tensor grad, Tensor self) -> Tensor
  use_c10_dispatcher: full
  python_module: nn
  dispatch:
    CPU: gelu_backward_cpu
    CUDA: gelu_backward_cuda

- func: hardshrink(Tensor self, Scalar lambd=0.5) -> Tensor
  use_c10_dispatcher: full
  variants: function, method

- func: hardshrink_backward(Tensor grad_out, Tensor self, Scalar lambd) -> Tensor
  use_c10_dispatcher: full
  variants: function, method

- func: rsqrt(Tensor self) -> Tensor
  use_c10_dispatcher: full
  supports_named_tensor: True
  variants: function, method

- func: rsqrt_(Tensor(a!) self) -> Tensor(a!)
  supports_named_tensor: True
  variants: function, method

- func: rsqrt.out(Tensor self, *, Tensor(a!) out) -> Tensor(a!)
  supports_named_tensor: True
  dispatch:
    CPU: rsqrt_out
    CUDA: rsqrt_out

- func: select.Dimname(Tensor(a) self, Dimname dim, int index) -> Tensor(a)
  variants: function, method
  device_guard: False
  supports_named_tensor: True

- func: select.int(Tensor(a) self, int dim, int index) -> Tensor(a)
  use_c10_dispatcher: full
  variants: function, method
  device_guard: False
  supports_named_tensor: True

- func: selu(Tensor self) -> Tensor
  use_c10_dispatcher: full

- func: selu_(Tensor(a!) self) -> Tensor(a!)

- func: celu(Tensor self, Scalar alpha=1.0) -> Tensor
  use_c10_dispatcher: full

- func: celu_(Tensor(a!) self, Scalar alpha=1.0) -> Tensor(a!)

- func: sigmoid(Tensor self) -> Tensor
  use_c10_dispatcher: full
  supports_named_tensor: True
  variants: function, method
  dispatch:
    CPU: sigmoid
    CUDA: sigmoid
    QuantizedCPU: quantized_sigmoid
    MkldnnCPU: mkldnn_sigmoid

- func: sigmoid_(Tensor(a!) self) -> Tensor(a!)
  supports_named_tensor: True
  variants: function, method
  dispatch:
    CPU: sigmoid_
    CUDA: sigmoid_
    MkldnnCPU: mkldnn_sigmoid_

- func: sigmoid.out(Tensor self, *, Tensor(a!) out) -> Tensor(a!)
  supports_named_tensor: True

- func: sin(Tensor self) -> Tensor
  use_c10_dispatcher: full
  supports_named_tensor: True
  variants: function, method

- func: sin_(Tensor(a!) self) -> Tensor(a!)
  supports_named_tensor: True
  variants: function, method

- func: sin.out(Tensor self, *, Tensor(a!) out) -> Tensor(a!)
  supports_named_tensor: True
  dispatch:
    CPU: sin_out
    CUDA: sin_out

- func: sinh(Tensor self) -> Tensor
  use_c10_dispatcher: full
  supports_named_tensor: True
  variants: function, method

- func: sinh_(Tensor(a!) self) -> Tensor(a!)
  supports_named_tensor: True
  variants: function, method

- func: sinh.out(Tensor self, *, Tensor(a!) out) -> Tensor(a!)
  supports_named_tensor: True

# Returns a copy of this `Variable` that is detached from its autograd graph.
# This method is OK to call if the `Variable` is a view.
#
# NOTE: Previously, if we change the tensor metadata (e.g. sizes / strides /
# storage / storage_offset) of a tensor created from `detach()`, those metadata
# in the original tensor will also be updated. However, the new behavior is that
# those metadata changes to the detached tensor will not update the original tensor
# anymore, and in the `detach()` function we need to set `allow_tensor_metadata_change_`
# to false to make such changes explicitly illegal, in order to prevent users from
# changing metadata of the detached tensor and expecting the original tensor to also
# be updated.
- func: detach(Tensor self) -> Tensor
  use_c10_dispatcher: full
  manual_kernel_registration: True
  supports_named_tensor: True
  variants: function, method

# Like `detach()`, but modifies this `Variable` in-place. This method may
# only be called on non-view `Variable`s. You can use `is_view()` to check
# this. If this `Variable` is a view, throws an `std::runtime_error()`.
- func: detach_(Tensor(a!) self) -> Tensor(a!)
  manual_kernel_registration: True
  supports_named_tensor: True
  variants: function, method

- func: size.int(Tensor self, int dim) -> int
  use_c10_dispatcher: full
  variants: function, method
  device_guard: False
  supports_named_tensor: True

- func: size.Dimname(Tensor self, Dimname dim) -> int
  variants: function, method
  device_guard: False
  supports_named_tensor: True

- func: slice.Tensor(Tensor(a) self, int dim=0, int start=0, int end=9223372036854775807, int step=1) -> Tensor(a)
  use_c10_dispatcher: full
  variants: function, method
  device_guard: False
  supports_named_tensor: True

- func: slogdet(Tensor self) -> (Tensor sign, Tensor logabsdet)
  use_c10_dispatcher: full
  variants: function, method

- func: smm(Tensor self, Tensor mat2) -> Tensor
  use_c10_dispatcher: full
  variants: function, method

# softmax allows positional dtype, unlike most operators, because kwonly is BC-breaking when loading jit models.
- func: softmax.int(Tensor self, int dim, ScalarType? dtype=None) -> Tensor
  variants: function, method
  supports_named_tensor: True

- func: softmax.Dimname(Tensor self, Dimname dim, *, ScalarType? dtype=None) -> Tensor
  variants: function, method
  supports_named_tensor: True

- func: _softmax(Tensor self, int dim, bool half_to_float) -> Tensor
  use_c10_dispatcher: full
  dispatch:
    CPU: softmax_cpu
    CUDA: softmax_cuda
    MkldnnCPU: mkldnn_softmax

- func: _softmax_backward_data(Tensor grad_output, Tensor output, int dim, Tensor self) -> Tensor
  use_c10_dispatcher: full
  dispatch:
    CPU: softmax_backward_cpu
    CUDA: softmax_backward_cuda

- func: split.Tensor(Tensor(a) self, int split_size, int dim=0) -> Tensor(a)[]
  use_c10_dispatcher: full
  variants: function, method
  device_guard: False
  supports_named_tensor: True

- func: split_with_sizes(Tensor self, int[] split_sizes, int dim=0) -> Tensor[]
  use_c10_dispatcher: full
  variants: function, method
  device_guard: False
  supports_named_tensor: True

- func: squeeze(Tensor(a) self) -> Tensor(a)
  use_c10_dispatcher: full
  supports_named_tensor: True
  variants: function, method
  device_guard: False

- func: squeeze.dim(Tensor(a) self, int dim) -> Tensor(a)
  use_c10_dispatcher: full
  supports_named_tensor: True
  variants: function, method
  device_guard: False

- func: squeeze.dimname(Tensor(a) self, Dimname dim) -> Tensor(a)
  supports_named_tensor: True
  variants: function, method
  device_guard: False

- func: squeeze_(Tensor(a!) self) -> Tensor(a!)
  variants: method
  device_guard: False

- func: squeeze_.dim(Tensor(a!) self, int dim) -> Tensor(a!)
  variants: method
  device_guard: False

- func: squeeze_.dimname(Tensor(a!) self, Dimname dim) -> Tensor(a!)
  variants: method
  device_guard: False

- func: sspaddmm(Tensor self, Tensor mat1, Tensor mat2, *, Scalar beta=1, Scalar alpha=1) -> Tensor
  use_c10_dispatcher: full
  variants: function, method

- func: sspaddmm.out(Tensor self, Tensor mat1, Tensor mat2, *, Scalar beta=1, Scalar alpha=1, Tensor(a!) out) -> Tensor(a!)
  dispatch:
    CPU: _sspaddmm_out_only_sparse
    CUDA: _sspaddmm_out_only_sparse_cuda
    SparseCPU: _sspaddmm_out_cpu
    SparseCUDA: _sspaddmm_out_cuda

- func: stack(Tensor[] tensors, int dim=0) -> Tensor
  use_c10_dispatcher: full

- func: stack.out(Tensor[] tensors, int dim=0, *, Tensor(a!) out) -> Tensor(a!)

# The signature is designed to be consistent with librosa except that it is
# missing the `pad_mode` and `center` arguments, which are taken care of at
# `torch.functional.py`. They shall be moved here once we have mapping between
# Python strings and C++ Enum in codegen.
- func: stft(Tensor self, int n_fft, int? hop_length=None, int? win_length=None, Tensor? window=None, bool normalized=False, bool onesided=True) -> Tensor
  variants: function, method

- func: istft(Tensor self, int n_fft, int? hop_length=None, int? win_length=None, Tensor? window=None, bool center=True, bool normalized=False, bool onesided=True, int? length=None) -> Tensor
  variants: function, method

- func: stride.int(Tensor self, int dim) -> int
  use_c10_dispatcher: full
  variants: function, method
  device_guard: False
  supports_named_tensor: True

- func: stride.Dimname(Tensor self, Dimname dim) -> int
  variants: function, method
  device_guard: False
  supports_named_tensor: True

- func: sum(Tensor self, *, ScalarType? dtype=None) -> Tensor
  variants: function, method
  supports_named_tensor: True

- func: sum.dim_IntList(Tensor self, int[1] dim, bool keepdim=False, *, ScalarType? dtype=None) -> Tensor
  variants: function, method
  supports_named_tensor: True

- func: sum.dim_DimnameList(Tensor self, Dimname[1] dim, bool keepdim=False, *, ScalarType? dtype=None) -> Tensor
  variants: function, method
  supports_named_tensor: True

- func: sum.IntList_out(Tensor self, int[1] dim, bool keepdim=False, *, ScalarType? dtype=None, Tensor(a!) out) -> Tensor(a!)
  supports_named_tensor: True

- func: sum.DimnameList_out(Tensor self, Dimname[1] dim, bool keepdim=False, *, ScalarType? dtype=None, Tensor(a!) out) -> Tensor(a!)
  supports_named_tensor: True

- func: sum_to_size(Tensor self, int[] size) -> Tensor
  use_c10_dispatcher: full
  variants: method
  device_guard: False

- func: sqrt(Tensor self) -> Tensor
  use_c10_dispatcher: full
  supports_named_tensor: True
  variants: function, method

- func: sqrt_(Tensor(a!) self) -> Tensor(a!)
  supports_named_tensor: True
  variants: function, method

- func: sqrt.out(Tensor self, *, Tensor(a!) out) -> Tensor(a!)
  supports_named_tensor: True

- func: square(Tensor self) -> Tensor
  use_c10_dispatcher: full
  supports_named_tensor: True
  variants: function, method

- func: square_(Tensor(a!) self) -> Tensor(a!)
  supports_named_tensor: True
  variants: function, method

- func: std(Tensor self, bool unbiased=True) -> Tensor
  use_c10_dispatcher: full
  variants: function, method
  supports_named_tensor: True

- func: std.dim(Tensor self, int[1] dim, bool unbiased=True, bool keepdim=False) -> Tensor
  use_c10_dispatcher: full
  variants: function, method
  supports_named_tensor: True

- func: std_mean(Tensor self, bool unbiased=True) -> (Tensor, Tensor)
  use_c10_dispatcher: full
  variants: function
  supports_named_tensor: True

- func: std_mean.dim(Tensor self, int[1] dim, bool unbiased=True, bool keepdim=False) -> (Tensor, Tensor)
  use_c10_dispatcher: full
  variants: function
  supports_named_tensor: True

- func: std_mean.names_dim(Tensor self, Dimname[1] dim, bool unbiased=True, bool keepdim=False) -> (Tensor, Tensor)
  variants: function
  supports_named_tensor: True

- func: std.out(Tensor self, int[1] dim, bool unbiased=True, bool keepdim=False, *, Tensor(a!) out) -> Tensor(a!)
  supports_named_tensor: True

- func: std.names_dim(Tensor self, Dimname[1] dim, bool unbiased=True, bool keepdim=False) -> Tensor
  variants: function, method
  supports_named_tensor: True

- func: std.names_out(Tensor self, Dimname[1] dim, bool unbiased=True, bool keepdim=False, *, Tensor(a!) out) -> Tensor(a!)
  supports_named_tensor: True

- func: prod(Tensor self, *, ScalarType? dtype=None) -> Tensor
  variants: function, method
  supports_named_tensor: True

- func: prod.dim_int(Tensor self, int dim, bool keepdim=False, *, ScalarType? dtype=None) -> Tensor
  variants: function, method
  supports_named_tensor: True

- func: prod.int_out(Tensor self, int dim, bool keepdim=False, *, ScalarType? dtype=None, Tensor(a!) out) -> Tensor(a!)
  supports_named_tensor: True

- func: prod.dim_Dimname(Tensor self, Dimname dim, bool keepdim=False, *, ScalarType? dtype=None) -> Tensor
  variants: function, method
  supports_named_tensor: True

- func: prod.Dimname_out(Tensor self, Dimname dim, bool keepdim=False, *, ScalarType? dtype=None, Tensor(a!) out) -> Tensor(a!)
  supports_named_tensor: True

- func: t(Tensor(a) self) -> Tensor(a)
  use_c10_dispatcher: full
  device_guard: False
  variants: function, method
  supports_named_tensor: True

- func: t_(Tensor(a!) self) -> Tensor(a!)
  device_guard: False
  variants: method

- func: tan(Tensor self) -> Tensor
  use_c10_dispatcher: full
  supports_named_tensor: True
  variants: function, method

- func: tan_(Tensor(a!) self) -> Tensor(a!)
  supports_named_tensor: True
  variants: function, method

- func: tan.out(Tensor self, *, Tensor(a!) out) -> Tensor(a!)
  supports_named_tensor: True

- func: tanh(Tensor self) -> Tensor
  use_c10_dispatcher: full
  supports_named_tensor: True
  variants: function, method
  dispatch:
    CPU: tanh
    CUDA: tanh
    QuantizedCPU: quantized_tanh

- func: tanh_(Tensor(a!) self) -> Tensor(a!)
  supports_named_tensor: True
  variants: function, method

- func: tanh.out(Tensor self, *, Tensor(a!) out) -> Tensor(a!)
  supports_named_tensor: True

- func: tensordot(Tensor self, Tensor other, int[] dims_self, int[] dims_other) -> Tensor
  use_c10_dispatcher: full
  variants: function

# TODO: namespace threshold in 'nn'
- func: threshold(Tensor self, Scalar threshold, Scalar value) -> Tensor
  use_c10_dispatcher: full
  variants: function
  supports_named_tensor: True
  dispatch:
    CPU: threshold
    CUDA: threshold_cuda

- func: threshold_(Tensor(a!) self, Scalar threshold, Scalar value) -> Tensor(a!)
  variants: function
  supports_named_tensor: True
  dispatch:
    CPU: threshold_
    CUDA: threshold__cuda

- func: threshold.out(Tensor self, Scalar threshold, Scalar value, *, Tensor(a!) out) -> Tensor(a!)
  supports_named_tensor: True
  dispatch:
    CPU: threshold_out
    CUDA: threshold_out_cuda

- func: threshold_backward(Tensor grad_output, Tensor self, Scalar threshold) -> Tensor
  use_c10_dispatcher: full
  variants: function
  dispatch:
    CPU: threshold_backward
    CUDA: threshold_backward_cuda

- func: transpose.int(Tensor(a) self, int dim0, int dim1) -> Tensor(a)
  use_c10_dispatcher: full
  variants: function, method
  device_guard: False
  supports_named_tensor: True

- func: transpose.Dimname(Tensor(a) self, Dimname dim0, Dimname dim1) -> Tensor(a)
  variants: function, method
  device_guard: False
  supports_named_tensor: True

- func: _mkldnn_transpose(Tensor self, int dim0, int dim1) -> Tensor
  use_c10_dispatcher: full
  device_guard: False
  requires_tensor: True
  dispatch:
    MkldnnCPU: mkldnn_transpose

- func: transpose_(Tensor(a!) self, int dim0, int dim1) -> Tensor(a!)
  variants: method
  device_guard: False

- func: _mkldnn_transpose_(Tensor(a!) self, int dim0, int dim1) -> Tensor(a!)
  device_guard: False
  requires_tensor: True
  dispatch:
    MkldnnCPU: mkldnn_transpose_

- func: one_hot(Tensor self, int num_classes=-1) -> Tensor
  use_c10_dispatcher: full
  python_module: nn
  variants: function

- func: flip(Tensor self, int[] dims) -> Tensor
  use_c10_dispatcher: full
  variants: function, method
  dispatch:
    CPU: flip_cpu
    CUDA: flip_cuda

- func: roll(Tensor self, int[1] shifts, int[1] dims=[]) -> Tensor
  use_c10_dispatcher: full
  variants: function, method
  dispatch:
    CPU: roll_cpu
    CUDA: roll_cuda

# default int[] value [0,1] should not add space after comma, since native_parse.py uses ', ' to split args

- func: rot90(Tensor self, int k=1, int[] dims=[0,1]) -> Tensor
  use_c10_dispatcher: full
  variants: function, method

- func: trapz.x(Tensor y, Tensor x, *, int dim=-1) -> Tensor
  use_c10_dispatcher: full

- func: trapz.dx(Tensor y, *, float dx=1, int dim=-1) -> Tensor
  use_c10_dispatcher: full

- func: _trilinear(Tensor i1, Tensor i2, Tensor i3, int[] expand1, int[] expand2, int[] expand3, int[] sumdim, int unroll_dim=1) -> Tensor
  use_c10_dispatcher: full

- func: triplet_margin_loss(Tensor anchor, Tensor positive, Tensor negative, float margin=1.0, float p=2, float eps=1e-06, bool swap=False, int reduction=Mean) -> Tensor
  use_c10_dispatcher: full

- func: true_divide.Tensor(Tensor self, Tensor other) -> Tensor
  use_c10_dispatcher: full
  variants: function, method
  dispatch:
    CPU: true_divide
    CUDA: true_divide
    SparseCPU: true_divide_sparse
    SparseCUDA: true_divide_sparse
  supports_named_tensor: True

- func: true_divide_.Tensor(Tensor(a!) self, Tensor other) -> Tensor(a!)
  variants: method
  dispatch:
    CPU: true_divide_
    CUDA: true_divide_
    SparseCPU: true_divide_sparse_
    SparseCUDA: true_divide_sparse_
  supports_named_tensor: True

- func: true_divide.out(Tensor self, Tensor other, *, Tensor(a!) out) -> Tensor(a!)
  dispatch:
    CPU: true_divide_out
    CUDA: true_divide_out
    SparseCPU: true_divide_out_sparse_zerodim
    SparseCUDA: true_divide_out_sparse_zerodim
  supports_named_tensor: True

- func: true_divide.Scalar(Tensor self, Scalar other) -> Tensor
  use_c10_dispatcher: full
  variants: function, method
  supports_named_tensor: True

- func: true_divide_.Scalar(Tensor(a!) self, Scalar other) -> Tensor(a!)
  variants: method
  supports_named_tensor: True

- func: trunc(Tensor self) -> Tensor
  use_c10_dispatcher: full
  supports_named_tensor: True
  variants: function, method

- func: trunc_(Tensor(a!) self) -> Tensor(a!)
  supports_named_tensor: True
  variants: function, method

- func: trunc.out(Tensor self, *, Tensor(a!) out) -> Tensor(a!)
  supports_named_tensor: True
  dispatch:
    CPU: trunc_out
    CUDA: trunc_out

- func: type_as(Tensor self, Tensor other) -> Tensor
  use_c10_dispatcher: full
  variants: method

- func: _has_compatible_shallow_copy_type(Tensor self, Tensor from) -> bool
  use_c10_dispatcher: full
  variants: function

- func: _unique(Tensor self, bool sorted=True, bool return_inverse=False) -> (Tensor, Tensor)
  use_c10_dispatcher: full
  variants: function
  dispatch:
    CPU: _unique_cpu
    CUDA: _unique_cuda

- func: unique_dim(Tensor self, int dim, bool sorted=True, bool return_inverse=False, bool return_counts=False) -> (Tensor, Tensor, Tensor)
  use_c10_dispatcher: full
  variants: function
  dispatch:
    CPU: unique_dim_cpu
    CUDA: unique_dim_cuda

- func: unique_consecutive(Tensor self, bool return_inverse=False, bool return_counts=False, int? dim=None) -> (Tensor, Tensor, Tensor)
  use_c10_dispatcher: full
  variants: function
  dispatch:
    CPU: unique_consecutive_cpu
    CUDA: unique_consecutive_cuda

- func: unique_dim_consecutive(Tensor self, int dim, bool return_inverse=False, bool return_counts=False) -> (Tensor, Tensor, Tensor)
  use_c10_dispatcher: full
  variants: function
  dispatch:
    CPU: unique_dim_consecutive_cpu
    CUDA: unique_dim_consecutive_cuda

# _unique and _unique_dim are fragile and modifying them easily cause internal break
# the below operator is a temporary hack for adding return_counts support
# Please don't rely on these two operators, they will be removed soon

- func: _unique2(Tensor self, bool sorted=True, bool return_inverse=False, bool return_counts=False) -> (Tensor, Tensor, Tensor)
  use_c10_dispatcher: full
  variants: function
  dispatch:
    CPU: _unique2_cpu
    CUDA: _unique2_cuda

- func: _unsafe_view(Tensor self, int[] size) -> Tensor
  use_c10_dispatcher: full

- func: unsqueeze(Tensor(a) self, int dim) -> Tensor(a)
  use_c10_dispatcher: full
  variants: function, method
  device_guard: False

- func: unsqueeze_(Tensor(a!) self, int dim) -> Tensor(a!)
  variants: method
  device_guard: False

- func: vander(Tensor x, int? N=None, bool increasing=False) -> Tensor
  use_c10_dispatcher: full
  supports_named_tensor: True

- func: var(Tensor self, bool unbiased=True) -> Tensor
  use_c10_dispatcher: full
  variants: function, method
  supports_named_tensor: True

- func: var.dim(Tensor self, int[1] dim, bool unbiased=True, bool keepdim=False) -> Tensor
  use_c10_dispatcher: full
  variants: function, method
  supports_named_tensor: True

- func: var.out(Tensor self, int[1] dim, bool unbiased=True, bool keepdim=False, *, Tensor(a!) out) -> Tensor(a!)
  supports_named_tensor: True

- func: var.names_dim(Tensor self, Dimname[1] dim, bool unbiased=True, bool keepdim=False) -> Tensor
  variants: function, method
  supports_named_tensor: True

- func: var.names_out(Tensor self, Dimname[1] dim, bool unbiased=True, bool keepdim=False, *, Tensor(a!) out) -> Tensor(a!)
  supports_named_tensor: True

- func: var_mean(Tensor self, bool unbiased=True) -> (Tensor, Tensor)
  use_c10_dispatcher: full
  variants: function
  supports_named_tensor: True

- func: var_mean.dim(Tensor self, int[1] dim, bool unbiased=True, bool keepdim=False) -> (Tensor, Tensor)
  use_c10_dispatcher: full
  variants: function
  supports_named_tensor: True

- func: var_mean.names_dim(Tensor self, Dimname[1] dim, bool unbiased=True, bool keepdim=False) -> (Tensor, Tensor)
  variants: function
  supports_named_tensor: True

- func: view_as(Tensor self, Tensor other) -> Tensor
  use_c10_dispatcher: full
  variants: method
  device_guard: False

# we define both of these because 'where' does the broadcast and '_s_where' doesn't;
# this allows us to implicitly calculate the broadcast derivative, while only dealing with the
# _s_where derivative.
- func: where.self(Tensor condition, Tensor self, Tensor other) -> Tensor
  use_c10_dispatcher: full
  variants: function, method

- func: where(Tensor condition) -> Tensor[]
  use_c10_dispatcher: full
  variants: function

- func: _s_where(Tensor condition, Tensor self, Tensor other) -> Tensor
  use_c10_dispatcher: full
  variants: function

- func: norm_except_dim(Tensor v, int pow=2, int dim=0) -> Tensor
  use_c10_dispatcher: full
  variants: function

# VariableType::_weight_norm does not want to be given a gap in the autograd graph,
# so we don't define "dispatch" variants for it.
- func: _weight_norm(Tensor v, Tensor g, int dim=0) -> Tensor
  use_c10_dispatcher: full
  variants: function

- func: _weight_norm_cuda_interface(Tensor v, Tensor g, int dim=0) -> (Tensor, Tensor)
  use_c10_dispatcher: full
  variants: function
  dispatch:
    CUDA: weight_norm_cuda

- func: _weight_norm_cuda_interface_backward(Tensor grad_w, Tensor saved_v, Tensor saved_g, Tensor saved_norms, int dim) -> (Tensor, Tensor)
  use_c10_dispatcher: full
  variants: function
  dispatch:
    CUDA: weight_norm_cuda_backward

- func: _weight_norm_differentiable_backward(Tensor grad_w, Tensor saved_v, Tensor saved_g, Tensor saved_norms, int dim) -> (Tensor, Tensor)
  use_c10_dispatcher: full
  variants: function

- func: zeros.names(int[] size, *, Dimname[]? names, ScalarType? dtype=None, Layout? layout=None, Device? device=None, bool? pin_memory=None) -> Tensor
  device_guard: False

- func: zeros(int[] size, *, ScalarType? dtype=None, Layout? layout=None, Device? device=None, bool? pin_memory=None) -> Tensor

- func: zeros.out(int[] size, *, Tensor(a!) out) -> Tensor(a!)

- func: zeros_like(Tensor self, *, ScalarType? dtype=None, Layout? layout=None, Device? device=None, bool? pin_memory=None, MemoryFormat? memory_format=None) -> Tensor
  supports_named_tensor: True

- func: _standard_gamma_grad(Tensor self, Tensor output) -> Tensor
  use_c10_dispatcher: full
  variants: function
  dispatch:
    CPU: _standard_gamma_grad_cpu
    CUDA: _standard_gamma_grad_cuda

- func: _standard_gamma(Tensor self, Generator? generator=None) -> Tensor
  variants: function
  dispatch:
    CPU: _s_gamma_cpu
    CUDA: _s_gamma_cuda

- func: _dirichlet_grad(Tensor x, Tensor alpha, Tensor total) -> Tensor
  use_c10_dispatcher: full
  dispatch:
    CPU: _dirichlet_grad_cpu
    CUDA: _dirichlet_grad_cuda

- func: _sample_dirichlet(Tensor self, Generator? generator=None) -> Tensor
  variants: function
  dispatch:
    CPU: _s_dirichlet_cpu
    CUDA: _s_dirichlet_cuda

- func: poisson(Tensor self, Generator? generator=None) -> Tensor
  dispatch:
    CPU: _s_poisson_cpu
    CUDA: _s_poisson_cuda

- func: binomial(Tensor count, Tensor prob, Generator? generator=None) -> Tensor
  dispatch:
    CPU: _s_binomial_cpu
    CUDA: _s_binomial_cuda

# When more variants get ported to native, this dispatch will get more
# complicated

- func: native_norm(Tensor self, Scalar p=2) -> Tensor
  use_c10_dispatcher: full
  dispatch:
    SparseCPU: norm_sparse
    SparseCUDA: norm_sparse

# TODO: reduce signatures down to one when optional args is available
- func: _sparse_sum(Tensor self) -> Tensor
  use_c10_dispatcher: full

- func: _sparse_sum.dtype(Tensor self, *, ScalarType dtype) -> Tensor

- func: _sparse_sum.dim(Tensor self, int[1] dim) -> Tensor
  use_c10_dispatcher: full

- func: _sparse_sum.dim_dtype(Tensor self, int[1] dim, *, ScalarType dtype) -> Tensor

- func: _sparse_sum_backward(Tensor grad, Tensor self, int[] dim) -> Tensor
  use_c10_dispatcher: full
  dispatch:
      SparseCPU: _sparse_sum_backward_cpu
      SparseCUDA: _sparse_sum_backward_cuda

- func: _sparse_softmax.int(Tensor self, int dim, ScalarType? dtype=None) -> Tensor
  variants: function
  supports_named_tensor: True

- func: _sparse_softmax.Dimname(Tensor self, Dimname dim, *, ScalarType? dtype=None) -> Tensor
  variants: function
  supports_named_tensor: True

- func: _sparse_softmax(Tensor self, int dim, bool half_to_float) -> Tensor
  use_c10_dispatcher: full
  dispatch:
    SparseCPU: softmax_sparse_cpu

- func: _sparse_softmax_backward_data(Tensor grad_output, Tensor output, int dim, Tensor self) -> Tensor
  dispatch:
    SparseCPU: softmax_backward_sparse_cpu

- func: _sparse_log_softmax.int(Tensor self, int dim, ScalarType? dtype=None) -> Tensor
  variants: function
  supports_named_tensor: True

- func: _sparse_log_softmax.Dimname(Tensor self, Dimname dim, *, ScalarType? dtype=None) -> Tensor
  variants: function
  supports_named_tensor: True

- func: _sparse_log_softmax(Tensor self, int dim, bool half_to_float) -> Tensor
  use_c10_dispatcher: full
  dispatch:
    SparseCPU: log_softmax_sparse_cpu

- func: _sparse_log_softmax_backward_data(Tensor grad_output, Tensor output, int dim, Tensor self) -> Tensor
  dispatch:
    SparseCPU: log_softmax_backward_sparse_cpu

- func: norm.ScalarOpt_dtype(Tensor self, Scalar? p, *, ScalarType dtype) -> Tensor
  variants: function, method

- func: norm.Scalar(Tensor self, Scalar p=2) -> Tensor
  use_c10_dispatcher: full
  variants: function, method

- func: norm.ScalarOpt_dim_dtype(Tensor self, Scalar? p, int[1] dim, bool keepdim, *, ScalarType dtype) -> Tensor
  variants: function, method

- func: norm.ScalarOpt_dim(Tensor self, Scalar? p, int[1] dim, bool keepdim=False) -> Tensor
  use_c10_dispatcher: full
  variants: function, method

- func: norm.dtype_out(Tensor self, Scalar? p, int[1] dim, bool keepdim, *, ScalarType dtype, Tensor(a!) out) -> Tensor(a!)

- func: norm.out(Tensor self, Scalar? p, int[1] dim, bool keepdim=False, *, Tensor(a!) out) -> Tensor(a!)

- func: norm.names_ScalarOpt_dim_dtype(Tensor self, Scalar? p, Dimname[1] dim, bool keepdim, *, ScalarType dtype) -> Tensor
  variants: function, method

- func: norm.names_ScalarOpt_dim(Tensor self, Scalar? p, Dimname[1] dim, bool keepdim=False) -> Tensor
  variants: function, method

- func: norm.names_dtype_out(Tensor self, Scalar? p, Dimname[1] dim, bool keepdim, *, ScalarType dtype, Tensor(a!) out) -> Tensor(a!)

- func: norm.names_out(Tensor self, Scalar? p, Dimname[1] dim, bool keepdim=False, *, Tensor(a!) out) -> Tensor(a!)

- func: frobenius_norm(Tensor self) -> Tensor
  use_c10_dispatcher: full
  variants: function

- func: frobenius_norm.dim(Tensor self, int[1] dim, bool keepdim=False) -> Tensor
  use_c10_dispatcher: full
  variants: function

- func: frobenius_norm.out(Tensor self, int[1] dim, bool keepdim=False, *, Tensor(a!) out) -> Tensor(a!)
  variants: function

- func: nuclear_norm(Tensor self, bool keepdim=False) -> Tensor
  use_c10_dispatcher: full
  variants: function

- func: nuclear_norm.out(Tensor self, bool keepdim=False, *, Tensor(a!) out) -> Tensor(a!)
  variants: function

- func: nuclear_norm.dim(Tensor self, int[2] dim, bool keepdim=False) -> Tensor
  use_c10_dispatcher: full
  variants: function

- func: nuclear_norm.dim_out(Tensor self, int[2] dim, bool keepdim=False, *, Tensor(a!) out) -> Tensor(a!)
  variants: function

- func: clone(Tensor self, *, MemoryFormat? memory_format=None) -> Tensor
  variants: function, method
  dispatch:
    CPU: clone
    CUDA: clone
    SparseCPU: clone_sparse
    SparseCUDA: clone_sparse
    MkldnnCPU: mkldnn_clone
    QuantizedCPU: quantized_clone
    QuantizedCUDA: quantized_clone
  supports_named_tensor: True

- func: resize_as_(Tensor(a!) self, Tensor the_template, *, MemoryFormat? memory_format=None) -> Tensor(a!)
  manual_kernel_registration: True
  supports_named_tensor: True
  variants: function, method

- func: pow.Tensor_Scalar_out(Tensor self, Scalar exponent, *, Tensor(a!) out) -> Tensor(a!)
  supports_named_tensor: True
  dispatch:
    CPU: pow_out
    CUDA: pow_out
    SparseCPU: pow_out_sparse_scalar
    SparseCUDA: pow_out_sparse_scalar

- func: pow.Tensor_Scalar(Tensor self, Scalar exponent) -> Tensor
  use_c10_dispatcher: full
  variants: function, method
  supports_named_tensor: True
  dispatch:
    CPU: pow
    CUDA: pow
    SparseCPU: pow_sparse_scalar
    SparseCUDA: pow_sparse_scalar

- func: zero_(Tensor(a!) self) -> Tensor(a!)
  supports_named_tensor: True
  variants: method, function
  dispatch:
    CPU: zero_
    CUDA: zero_
    SparseCPU: zero_sparse_
    SparseCUDA: zero_sparse_
    MkldnnCPU: mkldnn_zero_

- func: sub.out(Tensor self, Tensor other, *, Scalar alpha=1, Tensor(a!) out) -> Tensor(a!)
  dispatch:
    CPU: sub_out
    CUDA: sub_out
    SparseCPU: sub_out_sparse
    SparseCUDA: sub_out_sparse
  supports_named_tensor: True

- func: sub.Tensor(Tensor self, Tensor other, *, Scalar alpha=1) -> Tensor
  use_c10_dispatcher: full
  variants: function, method
  dispatch:
    CPU: sub
    CUDA: sub
    SparseCPU: sub_sparse
    SparseCUDA: sub_sparse
  supports_named_tensor: True

- func: sub_.Tensor(Tensor(a!) self, Tensor other, *, Scalar alpha=1) -> Tensor(a!)
  variants: method
  dispatch:
    CPU: sub_
    CUDA: sub_
    SparseCPU: sub_sparse_
    SparseCUDA: sub_sparse_
  supports_named_tensor: True

# For C++ only, until we have conversion from C++ numbers to Tensor
- func: sub.Scalar(Tensor self, Scalar other, Scalar alpha=1) -> Tensor
  use_c10_dispatcher: full
  variants: function, method
  supports_named_tensor: True

- func: sub_.Scalar(Tensor(a!) self, Scalar other, Scalar alpha=1) -> Tensor(a!)
  variants: method
  supports_named_tensor: True

- func: rsub.Tensor(Tensor self, Tensor other, *, Scalar alpha=1) -> Tensor
  use_c10_dispatcher: full
  variants: function
  supports_named_tensor: True

# For C++ only, until we have conversion from C++ numbers to Tensor
- func: rsub.Scalar(Tensor self, Scalar other, Scalar alpha=1) -> Tensor
  use_c10_dispatcher: full
  variants: function
  supports_named_tensor: True

# Functionally the same as addmm, but we give it a different derivative formula
# that doesn't propagate gradients to non-present entries on sparse.
- func: _sparse_addmm(Tensor self, Tensor sparse, Tensor dense, *, Scalar beta=1, Scalar alpha=1) -> Tensor
  use_c10_dispatcher: full

- func: addmm.out(Tensor self, Tensor mat1, Tensor mat2, *, Scalar beta=1, Scalar alpha=1, Tensor(a!) out) -> Tensor(a!)
  dispatch:
    CPU: addmm_cpu_out
    CUDA: addmm_cuda_out
    SparseCPU: addmm_out_sparse_dense_cpu
    SparseCUDA: addmm_out_sparse_dense_cuda
  supports_named_tensor: True

- func: addmm(Tensor self, Tensor mat1, Tensor mat2, *, Scalar beta=1, Scalar alpha=1) -> Tensor
  use_c10_dispatcher: full
  variants: function, method
  dispatch:
    CPU: addmm_cpu
    CUDA: addmm_cuda
    SparseCPU: addmm_sparse_dense_cpu
    SparseCUDA: addmm_sparse_dense_cuda
  supports_named_tensor: True

- func: addmm_(Tensor(a!) self, Tensor mat1, Tensor mat2, *, Scalar beta=1, Scalar alpha=1) -> Tensor(a!)
  variants: method
  dispatch:
    CPU: legacy::cpu::_th_addmm_
    CUDA: legacy::cuda::_th_addmm_
    # Warning!  For whatever reason, the inplace sparse addmm is NON
    # broadcasting
    SparseCPU: s_addmm_sparse_dense_cpu_
    SparseCUDA: s_addmm_sparse_dense_cuda_
  supports_named_tensor: True

# NOTE [ Sparse: autograd and API ]
#
#
# Sparse Tensor Constructors
# ~~~~~~~~~~~~~~~~~~~~~~~~~~
#
# The API entry points to sparse tensor construction should be
# `sparse_coo tensor` and `_sparse_coo_tensor_unsafe`. Depending on whether the
# indices and values tensors are given, they eventually dispatch to either
# `sparse_coo_tensor_with_dims` or `sparse_coo_tensor_with_dims_and_tensors`.
#
# The autograd support for ctor is implement on `sparse_coo_tensor_with_dims_and_tensors`.
#
# The API methods `sparse_coo tensor` and `_sparse_coo_tensor_unsafe`
# **must not** have specific type dispatches because otherwise codegen will
# consider them as abstract methods (see Note [Abstract ATen methods]), dispatch
# using **Tensor** type, and thus lose autograd tracking on the actual method
# they dispatch to, e.g., `sparse_coo_tensor_with_dims_and_tensors`.
#
# The actual ctors `sparse_coo_tensor_with_dims` and `sparse_coo_tensor_with_dims_and_tensors`,
# on the other hand, need to create `SparseTensorImpl` and know nothing about
# how `VariableType`s work. So they need to be dispatched using Tensor types.
# We thus put `requires_tensor=True` to ensure that `VariableType` will unwrap
# the given variables and call with the Tensor type.
#
#
# Sparse Methods API Design
# ~~~~~~~~~~~~~~~~~~~~~~~~~
#
# Goals: 1. Flexible API for users to write custom sparse ops
#        2. ctor and member accessor with autograd support
#
# To achieve 1, we need to provide a set of *dangerous* APIs (dangerous in the
# sense that misusing them will break sparse tensor invariant and may out in
# unexpected behavior, e.g., crash). These methods are all prefixed with
# underscore "_" to indicate that they should be used with care. We provide:
#
#   + `_indices()`: returns the *raw* indices within the sparse tensor (not just
#                   sharing storage). Any inplace operation will change the
#                   actual indices, including t_, set_, as_strided_, resize_,
#                   etc.
#   + `_values()`: returns the *raw* values within the sparse tensor. Similar
#                  semantics as `_indices()`
#   + `_nnz()`: returns the number of non-zero entries. This will always be
#               determined by the shapes of indices and values.
#   + `_coalesced_(bool)`: inplace sets whether the tensor is coalesced, and
#                          returns itself.
#
# These methods are very useful in writing new operations, e.g., a custom
# autograd Function.
#
# We also provide other public *safe* APIs:
#   + `indices()`: returns a **view** of the indices tensor if the sparse tensor
#                  is **coalesced**.
#   + `values()`: returns a **view** of the values tensor if the containing
#                 sparse tensor is **coalesced**.
#   + `sparse_dim()`: number of sparse dimensions
#   + `dense_dim()`: number of dense dimensions
#   + `is_coalesced()`: whether the sparse tensor is coalesced
#
# `_indices()` and `_values()` should returns the raw indices and values dense
# tensors within a sparse tensor. They can be quite unsafe with inplace
# operations like `t_()`, and exposes uncoalesced indices and values. The public
# recommended API is `indices()` and `values()`, both of which first check that
# the tensor is coalesced and return views on those tensors.
#
#
# Autograd Support
# ~~~~~~~~~~~~~~~~
#
# Autograd is supported on `values()` and sparse tensor ctor with indices and
# values tensors. E.g., `torch.sparse_coo_tensor(i, v).values().sum()` is
# differentiable w.r.t. `v`.
#
# NB: The `values()` and `_values()` operators are special in that they are
# layout-aware, i.e., the output depends not just on the data it represents, but
# also on the input layout details (in this case, the `indices` tensor). See
# NOTE [ as_strided Backward and layout-aware/agnostic autograd ] in Functions.cpp
# for discussion on layout-aware vs layout-agnostic autograd. Since PyTorch ops
# operate in the layout-agnostic mode, similar to `as_strided`, backward of
# these two operators need to consider them in a layout-agnostic way:
#   + `values()`:
#     Input is coalesced.
#     We just pretend having `input.indices()` as an additional argument
#     `input_indices`, then forward is similar to
#     `input.to(kStrided).index_select(input_indices)` regardless of the layout.
#     Note that `values()` normally is layout-aware even if we constrain
#     ourselves on sparse inputs since it may include all zeros values entries
#     as "present" entries.
#   + `_values()`:
#     Input may be uncoalesced.
#     It is not straightforward to construct a layout-agnostic version because
#     duplicate indices entries may exist and additional parameterization is
#     needed to distribute the value into different values entries. Furthermore,
#     this op is intended to provide ways to write custom sparse ops, rather
#     than being used in autograd graph, so it is marked as *non-differentiable*
#     in derivatives.yaml.
#
# Before reading the following, see NOTE [ Autograd Variable Views ] in
# variable.h for details on views that are tracked by autograd, and views that
# are not.
#
# Moreover, these methods return tensors that share storage with inputs, so we
# mark these methods as view ops to support autograd history tracking.
# The sparse tensor ctor output should technically be view of both input indices
# and values tensors, but currently we only support setting as view of a single
# Variable, so it is only view of the values tensor.
# TODO: clone indices in sparse tensor ctor.
#
# For other methods that return outputs that share storage with inputs, i.e.,
# `indices()` and `_indices()`. We mark their outputs as non-differentiable, so
# the view relation is not tracked by autograd, but the version counter is still
# shared. In other words, their outputs are non-differentiable views of the
# sparse tensor.

# FIXME: would be nicer if TensorOptions was optional based; not adding default arguments for options given
# the default would never make sense.
- func: sparse_coo_tensor.size(int[] size, *, ScalarType dtype, Layout layout, Device device, bool pin_memory=False) -> Tensor

- func: sparse_coo_tensor.indices(Tensor indices, Tensor values, *, ScalarType? dtype=None, Layout? layout=None, Device? device=None, bool? pin_memory=None) -> Tensor

- func: sparse_coo_tensor.indices_size(Tensor indices, Tensor values, int[] size, *, ScalarType? dtype=None, Layout? layout=None, Device? device=None, bool? pin_memory=None) -> Tensor

- func: _sparse_coo_tensor_unsafe(Tensor indices, Tensor values, int[] size, *, ScalarType? dtype=None, Layout? layout=None, Device? device=None, bool? pin_memory=None) -> Tensor

- func: _sparse_coo_tensor_with_dims(int sparse_dim, int dense_dim, int[] size, *, ScalarType dtype, Layout layout, Device device, bool pin_memory=False) -> Tensor
  dispatch:
    SparseCPU: new_with_dims_sparse
    SparseCUDA: new_with_dims_sparse
  requires_tensor: True

- func: _sparse_coo_tensor_with_dims_and_tensors(int sparse_dim, int dense_dim, int[] size, Tensor indices, Tensor values, *, ScalarType dtype, Layout layout, Device device, bool pin_memory=False) -> Tensor
  dispatch:
    SparseCPU: new_with_dims_and_tensor_sparse
    SparseCUDA: new_with_dims_and_tensor_sparse
  requires_tensor: True

- func: sparse_resize_(Tensor(a!) self, int[] size, int sparse_dim, int dense_dim) -> Tensor(a!)
  variants: method
  dispatch:
    SparseCPU: sparse_resize_
    SparseCUDA: sparse_resize_
  requires_tensor: True

- func: sparse_resize_and_clear_(Tensor(a!) self, int[] size, int sparse_dim, int dense_dim) -> Tensor(a!)
  variants: method
  dispatch:
    SparseCPU: sparse_resize_and_clear_
    SparseCUDA: sparse_resize_and_clear_
  requires_tensor: True

- func: sparse_mask(Tensor self, Tensor mask) -> Tensor
  use_c10_dispatcher: full
  variants: method
  dispatch:
    SparseCPU: sparse_mask_cpu
    SparseCUDA: sparse_mask_cuda
  requires_tensor: True

- func: to_dense(Tensor self) -> Tensor
  use_c10_dispatcher: full
  variants: method
  dispatch:
    SparseCPU: sparse_to_dense
    SparseCUDA: sparse_to_dense
    MkldnnCPU: mkldnn_to_dense
  requires_tensor: True

- func: to_dense_backward(Tensor grad, Tensor input) -> Tensor
  use_c10_dispatcher: full

- func: sparse_dim(Tensor self) -> int
  use_c10_dispatcher: full
  variants: method
  dispatch:
    SparseCPU: sparse_dim_sparse
    SparseCUDA: sparse_dim_sparse
  requires_tensor: True
  device_guard: False

# legacy method
- func: _dimI(Tensor self) -> int
  use_c10_dispatcher: full
  variants: method
  dispatch:
    SparseCPU: sparse_dim_sparse
    SparseCUDA: sparse_dim_sparse
  requires_tensor: True
  device_guard: False

- func: dense_dim(Tensor self) -> int
  use_c10_dispatcher: full
  variants: method
  dispatch:
    SparseCPU: dense_dim_sparse
    SparseCUDA: dense_dim_sparse
  requires_tensor: True
  device_guard: False

# legacy method
- func: _dimV(Tensor self) -> int
  use_c10_dispatcher: full
  variants: method
  dispatch:
    SparseCPU: dense_dim_sparse
    SparseCUDA: dense_dim_sparse
  requires_tensor: True
  device_guard: False

- func: _nnz(Tensor self) -> int
  use_c10_dispatcher: full
  variants: method
  dispatch:
    SparseCPU: _nnz_sparse
    SparseCUDA: _nnz_sparse
  requires_tensor: True
  device_guard: False

- func: coalesce(Tensor self) -> Tensor
  use_c10_dispatcher: full
  variants: method
  dispatch:
    SparseCPU: coalesce_sparse_cpu
    SparseCUDA: coalesce_sparse_cuda
  requires_tensor: True

- func: is_coalesced(Tensor self) -> bool
  use_c10_dispatcher: full
  variants: method
  dispatch:
    SparseCPU: is_coalesced_sparse
    SparseCUDA: is_coalesced_sparse
  requires_tensor: True
  device_guard: False
  supports_named_tensor: True

- func: _indices(Tensor(a) self) -> Tensor(a)
  use_c10_dispatcher: full
  variants: method
  dispatch:
    SparseCPU: _indices_sparse
    SparseCUDA: _indices_sparse
  requires_tensor: True
  device_guard: False

- func: _values(Tensor(a) self) -> Tensor(a)
  use_c10_dispatcher: full
  variants: method
  dispatch:
    SparseCPU: _values_sparse
    SparseCUDA: _values_sparse
  requires_tensor: True
  device_guard: False

# This method doesn't do any check but only directly sets the flag. So it can be
# a bit unsafe. Similar to _indices and _values, this is useful for implementing
# custom sparse operations in Python/C++ extension.
- func: _coalesced_(Tensor(a!) self, bool coalesced) -> Tensor(a!)
  variants: method
  dispatch:
    SparseCPU: _coalesced_sparse_
    SparseCUDA: _coalesced_sparse_
  requires_tensor: True
  device_guard: False

- func: indices(Tensor(a) self) -> Tensor(a)
  use_c10_dispatcher: full
  variants: method
  dispatch:
    SparseCPU: indices_sparse
    SparseCUDA: indices_sparse
  requires_tensor: True
  device_guard: False

- func: values(Tensor(a) self) -> Tensor(a)
  use_c10_dispatcher: full
  variants: method
  dispatch:
    SparseCPU: values_sparse
    SparseCUDA: values_sparse
  requires_tensor: True
  device_guard: False

- func: hspmm.out(Tensor mat1, Tensor mat2, *, Tensor(a!) out) -> Tensor(a!)
  dispatch:
    SparseCPU: hspmm_out_sparse_cpu
    SparseCUDA: hspmm_out_sparse_cuda
  requires_tensor: True

- func: hspmm(Tensor mat1, Tensor mat2) -> Tensor
  use_c10_dispatcher: full
  dispatch:
    SparseCPU: hspmm_sparse_cpu
    SparseCUDA: hspmm_sparse_cuda
  requires_tensor: True

- func: copy_sparse_to_sparse_(Tensor(a!) self, Tensor src, bool non_blocking=False) -> Tensor(a!)
  variants: function
  dispatch:
    SparseCPU: copy_sparse_
    SparseCUDA: copy_sparse_
  requires_tensor: True

- func: unbind.int(Tensor(a) self, int dim=0) -> Tensor(a)[]
  use_c10_dispatcher: full
  variants: function, method
  supports_named_tensor: True

- func: unbind.Dimname(Tensor(a) self, Dimname dim) -> Tensor(a)[]
  variants: function, method
  supports_named_tensor: True

- func: to_sparse.sparse_dim(Tensor self, int sparse_dim) -> Tensor
  use_c10_dispatcher: full
  variants: method
  dispatch:
    CPU: dense_to_sparse
    CUDA: dense_to_sparse

- func: to_sparse(Tensor self) -> Tensor
  use_c10_dispatcher: full
  variants: method
  dispatch:
    CPU: dense_to_sparse
    CUDA: dense_to_sparse

- func: to_mkldnn(Tensor self) -> Tensor
  use_c10_dispatcher: full
  variants: method
  dispatch:
    CPU: dense_to_mkldnn

- func: mkldnn_reorder_conv2d_weight(Tensor self, int[2] padding=0, int[2] stride=1, int[2] dilation=1, int groups=1) -> Tensor
  use_c10_dispatcher: full
  variants: function
  python_module: nn
  dispatch:
    MkldnnCPU: mkldnn_reorder_conv2d_weight

- func: to_mkldnn_backward(Tensor grad, Tensor input) -> Tensor
  use_c10_dispatcher: full

- func: quantize_per_tensor(Tensor self, float scale, int zero_point, ScalarType dtype) -> Tensor
  variants: function
  dispatch:
    CPU: quantize_per_tensor
    CUDA: quantize_per_tensor

- func: quantize_per_tensor.tensors(Tensor[] tensors, Tensor scales, Tensor zero_points, ScalarType dtype) -> Tensor[]
  variants: function
  dispatch:
    CPU: quantize_per_tensor_list_cpu

- func: quantize_per_channel(Tensor self, Tensor scales, Tensor zero_points, int axis, ScalarType dtype) -> Tensor
  variants: function
  dispatch:
    CPU: quantize_per_channel_cpu

- func: dequantize.self(Tensor self) -> Tensor
  use_c10_dispatcher: full
  variants: function, method
  dispatch:
    QuantizedCPU: dequantize_quant
    QuantizedCUDA: dequantize_quant

- func: dequantize.tensors(Tensor[] tensors) -> Tensor[]
  use_c10_dispatcher: full
  variants: function
  dispatch:
    QuantizedCPU: dequantize_tensors_quant

- func: q_scale(Tensor self) -> float
  use_c10_dispatcher: full
  variants: function, method
  dispatch:
    QuantizedCPU: q_scale_quant
    QuantizedCUDA: q_scale_quant

- func: q_zero_point(Tensor self) -> int
  use_c10_dispatcher: full
  variants: function, method
  dispatch:
    QuantizedCPU: q_zero_point_quant
    QuantizedCUDA: q_zero_point_quant

- func: q_per_channel_scales(Tensor self) -> Tensor
  use_c10_dispatcher: full
  variants: function, method
  dispatch:
    QuantizedCPU: q_per_channel_scales_quant

- func: q_per_channel_zero_points(Tensor self) -> Tensor
  use_c10_dispatcher: full
  variants: function, method
  dispatch:
    QuantizedCPU: q_per_channel_zero_points_quant

- func: q_per_channel_axis(Tensor self) -> int
  use_c10_dispatcher: full
  variants: function, method
  dispatch:
    QuantizedCPU: q_per_channel_axis_quant

- func: int_repr(Tensor self) -> Tensor
  use_c10_dispatcher: full
  variants: function, method
  dispatch:
    QuantizedCPU: int_repr_quant_cpu
    QuantizedCUDA: int_repr_quant_cuda

- func: _make_per_tensor_quantized_tensor(Tensor self, float scale, int zero_point) -> Tensor
  use_c10_dispatcher: full
  dispatch:
    CPU: make_per_tensor_quantized_tensor_cpu
    CUDA: make_per_tensor_quantized_tensor_cuda

- func: _make_per_channel_quantized_tensor(Tensor self, Tensor scale, Tensor zero_point, int axis) -> Tensor
  use_c10_dispatcher: full
  dispatch:
    CPU: make_per_channel_quantized_tensor_cpu

- func: qscheme(Tensor self) -> QScheme
  use_c10_dispatcher: full
  variants: method
  dispatch:
    QuantizedCPU: qscheme_quant
    QuantizedCUDA: qscheme_quant

- func: fake_quantize_per_tensor_affine(Tensor self, float scale, int zero_point, int quant_min, int quant_max) -> Tensor
  use_c10_dispatcher: full
  variants: function

- func: fake_quantize_per_tensor_affine_backward(Tensor grad, Tensor self, float scale, int zero_point, int quant_min, int quant_max) -> Tensor
  use_c10_dispatcher: full
  variants: function

- func: fake_quantize_per_channel_affine(Tensor self, Tensor scale, Tensor zero_point, int axis, int quant_min, int quant_max) -> Tensor
  use_c10_dispatcher: full
  variants: function

- func: fake_quantize_per_channel_affine_backward(Tensor grad, Tensor self, Tensor scale, Tensor zero_point, int axis, int quant_min, int quant_max) -> Tensor
  use_c10_dispatcher: full
  variants: function

- func: _choose_qparams_per_tensor(Tensor self, bool reduce_range=False) -> (float, int)
  use_c10_dispatcher: full
  variants: function

# to(Device) must not exist because all constructors of Device also works for
# TensorOptions. Otherwise, an ambiguity error is thrown.
# See NOTE [ TensorOptions Constructors ].
- func: to.dtype_layout(Tensor self, *, ScalarType dtype, Layout layout, Device device, bool pin_memory=False, bool non_blocking=False, bool copy=False, MemoryFormat? memory_format=None) -> Tensor
  variants: method
  device_guard: False
  supports_named_tensor: True

- func: to.device(Tensor self, Device device, ScalarType dtype, bool non_blocking=False, bool copy=False, MemoryFormat? memory_format=None) -> Tensor
  variants: method
  device_guard: False
  supports_named_tensor: True

- func: to.dtype(Tensor self, ScalarType dtype, bool non_blocking=False, bool copy=False, MemoryFormat? memory_format=None) -> Tensor
  variants: method
  device_guard: False
  supports_named_tensor: True

- func: to.other(Tensor self, Tensor other, bool non_blocking=False, bool copy=False, MemoryFormat? memory_format=None) -> Tensor
  variants: method
  device_guard: False

- func: meshgrid(Tensor[] tensors) -> Tensor[]
  use_c10_dispatcher: full

- func: cartesian_prod(Tensor[] tensors) -> Tensor
  use_c10_dispatcher: full
  variants: function

- func: combinations(Tensor self, int r=2, bool with_replacement=False) -> Tensor
  use_c10_dispatcher: full
  variants: function

- func: item(Tensor self) -> Scalar
  use_c10_dispatcher: full
  variants: method
  supports_named_tensor: True

- func: result_type.Tensor(Tensor tensor, Tensor other) -> ScalarType
  variants: function

- func: result_type.Scalar(Tensor tensor, Scalar other) -> ScalarType
  variants: function

- func: result_type.Scalar_Tensor(Scalar scalar, Tensor tensor) -> ScalarType
  variants: function

- func: result_type.Scalar_Scalar(Scalar scalar1, Scalar scalar2) -> ScalarType

- func: can_cast(ScalarType from, ScalarType to) -> bool
  variants: function

- func: promote_types(ScalarType type1, ScalarType type2) -> ScalarType
  variants: function

# NB: Does NOT check precondition that numel == 1
- func: _local_scalar_dense(Tensor self) -> Scalar
  use_c10_dispatcher: full
  dispatch:
    CPU: _local_scalar_dense_cpu
    CUDA: _local_scalar_dense_cuda
  variants: function
  supports_named_tensor: True

# Fused RNN kernels
- func: _thnn_fused_lstm_cell(Tensor input_gates, Tensor hidden_gates, Tensor cx, Tensor? input_bias=None, Tensor? hidden_bias=None) -> (Tensor, Tensor, Tensor)
  dispatch:
    CUDA: _thnn_fused_lstm_cell_cuda

- func: _thnn_fused_lstm_cell_backward(Tensor? grad_hy, Tensor? grad_cy, Tensor cx, Tensor cy, Tensor workspace, bool has_bias) -> (Tensor, Tensor, Tensor, Tensor, Tensor)
  dispatch:
    CUDA: _thnn_fused_lstm_cell_backward_cuda

- func: _thnn_differentiable_lstm_cell_backward(Tensor? grad_hy, Tensor? grad_cy, Tensor input_gates, Tensor hidden_gates, Tensor? input_bias, Tensor? hidden_bias, Tensor cx, Tensor cy) -> (Tensor, Tensor, Tensor, Tensor, Tensor)

- func: _thnn_fused_gru_cell(Tensor input_gates, Tensor hidden_gates, Tensor hx, Tensor? input_bias=None, Tensor? hidden_bias=None) -> (Tensor, Tensor)
  dispatch:
    CUDA: _thnn_fused_gru_cell_cuda

- func: _thnn_fused_gru_cell_backward(Tensor grad_hy, Tensor workspace, bool has_bias) -> (Tensor, Tensor, Tensor, Tensor, Tensor)
  use_c10_dispatcher: full
  dispatch:
    CUDA: _thnn_fused_gru_cell_backward_cuda

- func: _thnn_differentiable_gru_cell_backward(Tensor grad_hy, Tensor input_gates, Tensor hidden_gates, Tensor hx, Tensor? input_bias, Tensor? hidden_bias) -> (Tensor, Tensor, Tensor, Tensor, Tensor)

# RNN cells and layers
- func: lstm.input(Tensor input, Tensor[] hx, Tensor[] params, bool has_biases, int num_layers, float dropout, bool train, bool bidirectional, bool batch_first) -> (Tensor, Tensor, Tensor)
  use_c10_dispatcher: full

- func: lstm.data(Tensor data, Tensor batch_sizes, Tensor[] hx, Tensor[] params, bool has_biases, int num_layers, float dropout, bool train, bool bidirectional) -> (Tensor, Tensor, Tensor)
  use_c10_dispatcher: full

- func: gru.input(Tensor input, Tensor hx, Tensor[] params, bool has_biases, int num_layers, float dropout, bool train, bool bidirectional, bool batch_first) -> (Tensor, Tensor)
  use_c10_dispatcher: full

- func: gru.data(Tensor data, Tensor batch_sizes, Tensor hx, Tensor[] params, bool has_biases, int num_layers, float dropout, bool train, bool bidirectional) -> (Tensor, Tensor)
  use_c10_dispatcher: full

- func: rnn_tanh.input(Tensor input, Tensor hx, Tensor[] params, bool has_biases, int num_layers, float dropout, bool train, bool bidirectional, bool batch_first) -> (Tensor, Tensor)
  use_c10_dispatcher: full

- func: rnn_tanh.data(Tensor data, Tensor batch_sizes, Tensor hx, Tensor[] params, bool has_biases, int num_layers, float dropout, bool train, bool bidirectional) -> (Tensor, Tensor)
  use_c10_dispatcher: full

- func: rnn_relu.input(Tensor input, Tensor hx, Tensor[] params, bool has_biases, int num_layers, float dropout, bool train, bool bidirectional, bool batch_first) -> (Tensor, Tensor)
  use_c10_dispatcher: full

- func: rnn_relu.data(Tensor data, Tensor batch_sizes, Tensor hx, Tensor[] params, bool has_biases, int num_layers, float dropout, bool train, bool bidirectional) -> (Tensor, Tensor)
  use_c10_dispatcher: full

- func: lstm_cell(Tensor input, Tensor[] hx, Tensor w_ih, Tensor w_hh, Tensor? b_ih=None, Tensor? b_hh=None) -> (Tensor, Tensor)

- func: gru_cell(Tensor input, Tensor hx, Tensor w_ih, Tensor w_hh, Tensor? b_ih=None, Tensor? b_hh=None) -> Tensor

- func: rnn_tanh_cell(Tensor input, Tensor hx, Tensor w_ih, Tensor w_hh, Tensor? b_ih=None, Tensor? b_hh=None) -> Tensor

- func: rnn_relu_cell(Tensor input, Tensor hx, Tensor w_ih, Tensor w_hh, Tensor? b_ih=None, Tensor? b_hh=None) -> Tensor

# Quantized RNN layer registration has been moved to C10 dispatch in `RNN.cpp`

# Quantized RNN layers
# - func: quantized_lstm(Tensor input, Tensor[] hx, Tensor[] params, bool has_biases, int num_layers, float dropout, bool train, bool bidirectional, bool batch_first, *, ScalarType? dtype=None, bool use_dynamic=False) -> (Tensor, Tensor, Tensor)

# - func: quantized_lstm.data(Tensor data, Tensor batch_sizes, Tensor[] hx, Tensor[] params, bool has_biases, int num_layers, float dropout, bool train, bool bidirectional, *, ScalarType? dtype=None, bool use_dynamic=False) -> (Tensor, Tensor, Tensor)

# Quantized GRU layers

# - func: quantized_gru.input(Tensor input, Tensor hx, Tensor[] params, bool has_biases, int num_layers, float dropout, bool train, bool bidirectional, bool batch_first) -> (Tensor, Tensor)
#   use_c10_dispatcher: full

# - func: quantized_gru.data(Tensor data, Tensor batch_sizes, Tensor hx, Tensor[] params, bool has_biases, int num_layers, float dropout, bool train, bool bidirectional) -> (Tensor, Tensor)
#   use_c10_dispatcher: full

# Quantized RNN cells
- func: quantized_lstm_cell(Tensor input, Tensor[] hx, Tensor w_ih, Tensor w_hh, Tensor b_ih, Tensor b_hh, Tensor packed_ih, Tensor packed_hh, Tensor col_offsets_ih, Tensor col_offsets_hh, Scalar scale_ih, Scalar scale_hh, Scalar zero_point_ih, Scalar zero_point_hh) -> (Tensor, Tensor)
  use_c10_dispatcher: full

- func: quantized_gru_cell(Tensor input, Tensor hx, Tensor w_ih, Tensor w_hh, Tensor b_ih, Tensor b_hh, Tensor packed_ih, Tensor packed_hh, Tensor col_offsets_ih, Tensor col_offsets_hh, Scalar scale_ih, Scalar scale_hh, Scalar zero_point_ih, Scalar zero_point_hh) -> Tensor
  use_c10_dispatcher: full

- func: quantized_rnn_relu_cell(Tensor input, Tensor hx, Tensor w_ih, Tensor w_hh, Tensor b_ih, Tensor b_hh, Tensor packed_ih, Tensor packed_hh, Tensor col_offsets_ih, Tensor col_offsets_hh, Scalar scale_ih, Scalar scale_hh, Scalar zero_point_ih, Scalar zero_point_hh) -> Tensor
  use_c10_dispatcher: full

- func: quantized_rnn_tanh_cell(Tensor input, Tensor hx, Tensor w_ih, Tensor w_hh, Tensor b_ih, Tensor b_hh, Tensor packed_ih, Tensor packed_hh, Tensor col_offsets_ih, Tensor col_offsets_hh, Scalar scale_ih, Scalar scale_hh, Scalar zero_point_ih, Scalar zero_point_hh) -> Tensor
  use_c10_dispatcher: full

# PackedSequence utilities
- func: _pack_padded_sequence(Tensor input, Tensor lengths, bool batch_first) -> (Tensor, Tensor)
  use_c10_dispatcher: full

- func: _pack_padded_sequence_backward(Tensor grad, int[] input_size, Tensor batch_sizes, bool batch_first) -> Tensor
  use_c10_dispatcher: full

- func: _pad_packed_sequence(Tensor data, Tensor batch_sizes, bool batch_first, Scalar padding_value, int total_length) -> (Tensor, Tensor)
  use_c10_dispatcher: full

# wrappers for legacy TH methods

- func: set_.source_Storage(Tensor(a!) self, Storage source) -> Tensor(a!)
  variants: method
  device_guard: False
  dispatch:
    CPU: set_
    CUDA: set_

- func: set_.source_Storage_storage_offset(Tensor(a!) self, Storage source, int storage_offset, int[] size, int[] stride=[]) -> Tensor(a!)
  variants: method
  device_guard: False
  dispatch:
    CPU: set_storage_cpu_
    CUDA: set_storage_cuda_
    QuantizedCPU: set_storage_quantized_
    QuantizedCUDA: set_storage_quantized_

- func: set_.source_Tensor(Tensor(a!) self, Tensor source) -> Tensor(a!)
  variants: method
  device_guard: False
  dispatch:
    CPU: set_tensor_
    CUDA: set_tensor_

- func: set_(Tensor(a!) self) -> Tensor(a!)
  variants: method
  dispatch:
    CPU: set_cpu_
    CUDA: set_cuda_

- func: set_quantizer_(Tensor(a!) self, ConstQuantizerPtr quantizer) -> Tensor(a!)
  variants: method
  dispatch:
    QuantizedCPU: set_quantizer_
    QuantizedCUDA: set_quantizer_

- func: is_set_to(Tensor self, Tensor tensor) -> bool
  use_c10_dispatcher: full
  variants: method
  device_guard: False
  dispatch:
    CPU: is_set_to
    CUDA: is_set_to

- func: masked_fill_.Scalar(Tensor(a!) self, Tensor mask, Scalar value) -> Tensor(a!)
  variants: method
  dispatch:
    CPU: masked_fill__cpu
    CUDA: masked_fill__cuda
  supports_named_tensor: True

- func: masked_fill.Scalar(Tensor self, Tensor mask, Scalar value) -> Tensor
  use_c10_dispatcher: full
  variants: function, method
  supports_named_tensor: True

- func: masked_fill_.Tensor(Tensor(a!) self, Tensor mask, Tensor value) -> Tensor(a!)
  variants: method
  dispatch:
    CPU: masked_fill__cpu
    CUDA: masked_fill__cuda
  supports_named_tensor: True

- func: masked_fill.Tensor(Tensor self, Tensor mask, Tensor value) -> Tensor
  use_c10_dispatcher: full
  variants: function, method
  supports_named_tensor: True

- func: masked_scatter_(Tensor(a!) self, Tensor mask, Tensor source) -> Tensor(a!)
  variants: method
  dispatch:
    CPU: masked_scatter__cpu
    CUDA: masked_scatter__cuda

- func: masked_scatter(Tensor self, Tensor mask, Tensor source) -> Tensor
  use_c10_dispatcher: full
  variants: function, method

- func: view(Tensor(a) self, int[] size) -> Tensor(a)
  use_c10_dispatcher: full
  variants: method
  device_guard: False
  dispatch:
    CPU: view
    CUDA: view
    MkldnnCPU: mkldnn_view
    QuantizedCPU: view
    QuantizedCUDA: view

- func: put_(Tensor(a!) self, Tensor index, Tensor source, bool accumulate=False) -> Tensor(a!)
  variants: method
  dispatch:
    CPU: legacy::cpu::_th_put_
    CUDA: legacy::cuda::_th_put_

- func: index_add_(Tensor(a!) self, int dim, Tensor index, Tensor source) -> Tensor(a!)
  variants: method
  dispatch:
    CPU: index_add_cpu_
    CUDA: index_add_cuda_

- func: index_add(Tensor self, int dim, Tensor index, Tensor source) -> Tensor
  use_c10_dispatcher: full
  variants: function, method

- func: index_add.dimname(Tensor self, Dimname dim, Tensor index, Tensor source) -> Tensor
  variants: function, method

- func: index_fill_.int_Scalar(Tensor(a!) self, int dim, Tensor index, Scalar value) -> Tensor(a!)
  variants: method
  supports_named_tensor: True
  dispatch:
    CPU: legacy::cpu::_th_index_fill_
    CUDA: legacy::cuda::_th_index_fill_

- func: index_fill.int_Scalar(Tensor self, int dim, Tensor index, Scalar value) -> Tensor
  use_c10_dispatcher: full
  supports_named_tensor: True
  variants: function, method

- func: index_fill_.int_Tensor(Tensor(a!) self, int dim, Tensor index, Tensor value) -> Tensor(a!)
  variants: method
  dispatch:
    CPU: index_fill_
    CUDA: index_fill_
  supports_named_tensor: True

- func: index_fill.int_Tensor(Tensor self, int dim, Tensor index, Tensor value) -> Tensor
  use_c10_dispatcher: full
  variants: function, method
  supports_named_tensor: True

- func: index_fill_.Dimname_Scalar(Tensor(a!) self, Dimname dim, Tensor index, Scalar value) -> Tensor(a!)
  variants: method
  supports_named_tensor: True

- func: index_fill_.Dimname_Tensor(Tensor(a!) self, Dimname dim, Tensor index, Tensor value) -> Tensor(a!)
  variants: method
  supports_named_tensor: True

- func: index_fill.Dimname_Scalar(Tensor self, Dimname dim, Tensor index, Scalar value) -> Tensor
  variants: function, method
  supports_named_tensor: True

- func: index_fill.Dimname_Tensor(Tensor self, Dimname dim, Tensor index, Tensor value) -> Tensor
  variants: function, method
  supports_named_tensor: True

- func: scatter_.src(Tensor(a!) self, int dim, Tensor index, Tensor src) -> Tensor(a!)
  variants: method
  dispatch:
    CPU: scatter_
    CUDA: scatter_

- func: scatter.src(Tensor self, int dim, Tensor index, Tensor src) -> Tensor
  use_c10_dispatcher: full
  variants: function, method

- func: scatter_.value(Tensor(a!) self, int dim, Tensor index, Scalar value) -> Tensor(a!)
  variants: method
  dispatch:
    CPU: scatter_fill_
    CUDA: scatter_fill_

- func: scatter.value(Tensor self, int dim, Tensor index, Scalar value) -> Tensor
  use_c10_dispatcher: full
  variants: function, method

- func: scatter.dimname_src(Tensor self, Dimname dim, Tensor index, Tensor src) -> Tensor
  variants: function, method

- func: scatter.dimname_value(Tensor self, Dimname dim, Tensor index, Scalar value) -> Tensor
  variants: function, method

- func: scatter_add_(Tensor(a!) self, int dim, Tensor index, Tensor src) -> Tensor(a!)
  variants: method
  dispatch:
    CPU: scatter_add_
    CUDA: scatter_add_

- func: scatter_add(Tensor self, int dim, Tensor index, Tensor src) -> Tensor
  use_c10_dispatcher: full
  variants: function, method

- func: scatter_add.dimname(Tensor self, Dimname dim, Tensor index, Tensor src) -> Tensor
  variants: function, method

- func: lt_.Scalar(Tensor(a!) self, Scalar other) -> Tensor(a!)
  variants: method

- func: lt_.Tensor(Tensor(a!) self, Tensor other) -> Tensor(a!)
  variants: method

- func: gt_.Scalar(Tensor(a!) self, Scalar other) -> Tensor(a!)
  variants: method

- func: gt_.Tensor(Tensor(a!) self, Tensor other) -> Tensor(a!)
  variants: method

- func: le_.Scalar(Tensor(a!) self, Scalar other) -> Tensor(a!)
  variants: method

- func: le_.Tensor(Tensor(a!) self, Tensor other) -> Tensor(a!)
  variants: method

- func: ge_.Scalar(Tensor(a!) self, Scalar other) -> Tensor(a!)
  variants: method

- func: ge_.Tensor(Tensor(a!) self, Tensor other) -> Tensor(a!)
  variants: method

- func: eq_.Scalar(Tensor(a!) self, Scalar other) -> Tensor(a!)
  variants: method

- func: eq_.Tensor(Tensor(a!) self, Tensor other) -> Tensor(a!)
  variants: method

- func: ne_.Scalar(Tensor(a!) self, Scalar other) -> Tensor(a!)
  variants: method

- func: ne_.Tensor(Tensor(a!) self, Tensor other) -> Tensor(a!)
  variants: method

- func: bitwise_and.Tensor_out(Tensor self, Tensor other, *, Tensor(a!) out) -> Tensor(a!)
  variants: function
  dispatch:
    CPU: bitwise_and_out
    CUDA: bitwise_and_out

- func: bitwise_and.Scalar_out(Tensor self, Scalar other, *, Tensor(a!) out) -> Tensor(a!)
  variants: function
  dispatch:
    CPU: bitwise_and_out
    CUDA: bitwise_and_out

- func: bitwise_and.Scalar(Tensor self, Scalar other) -> Tensor
  use_c10_dispatcher: full
  variants: method, function

- func: bitwise_and.Tensor(Tensor self, Tensor other) -> Tensor
  use_c10_dispatcher: full
  variants: method, function

- func: bitwise_and_.Scalar(Tensor(a!) self, Scalar other) -> Tensor(a!)
  variants: method

- func: bitwise_and_.Tensor(Tensor(a!) self, Tensor other) -> Tensor(a!)
  variants: method

- func: __and__.Scalar(Tensor self, Scalar other) -> Tensor
  use_c10_dispatcher: full
  variants: method, function

- func: __and__.Tensor(Tensor self, Tensor other) -> Tensor
  use_c10_dispatcher: full
  variants: method, function

- func: __iand__.Scalar(Tensor(a!) self, Scalar other) -> Tensor(a!)
  variants: method

- func: __iand__.Tensor(Tensor(a!) self, Tensor other) -> Tensor(a!)
  variants: method

- func: bitwise_or.Tensor_out(Tensor self, Tensor other, *, Tensor(a!) out) -> Tensor(a!)
  variants: function
  dispatch:
    CPU: bitwise_or_out
    CUDA: bitwise_or_out

- func: bitwise_or.Scalar_out(Tensor self, Scalar other, *, Tensor(a!) out) -> Tensor(a!)
  variants: function
  dispatch:
    CPU: bitwise_or_out
    CUDA: bitwise_or_out

- func: bitwise_or.Scalar(Tensor self, Scalar other) -> Tensor
  use_c10_dispatcher: full
  variants: method, function

- func: bitwise_or.Tensor(Tensor self, Tensor other) -> Tensor
  use_c10_dispatcher: full
  variants: method, function

- func: bitwise_or_.Scalar(Tensor(a!) self, Scalar other) -> Tensor(a!)
  variants: method

- func: bitwise_or_.Tensor(Tensor(a!) self, Tensor other) -> Tensor(a!)
  variants: method

- func: __or__.Scalar(Tensor self, Scalar other) -> Tensor
  use_c10_dispatcher: full
  variants: method, function

- func: __or__.Tensor(Tensor self, Tensor other) -> Tensor
  use_c10_dispatcher: full
  variants: method, function

- func: __ior__.Scalar(Tensor(a!) self, Scalar other) -> Tensor(a!)
  variants: method

- func: __ior__.Tensor(Tensor(a!) self, Tensor other) -> Tensor(a!)
  variants: method

- func: bitwise_xor.Tensor_out(Tensor self, Tensor other, *, Tensor(a!) out) -> Tensor(a!)
  variants: function
  dispatch:
    CPU: bitwise_xor_out
    CUDA: bitwise_xor_out

- func: bitwise_xor.Scalar_out(Tensor self, Scalar other, *, Tensor(a!) out) -> Tensor(a!)
  variants: function
  dispatch:
    CPU: bitwise_xor_out
    CUDA: bitwise_xor_out

- func: bitwise_xor.Scalar(Tensor self, Scalar other) -> Tensor
  use_c10_dispatcher: full
  variants: method, function

- func: bitwise_xor.Tensor(Tensor self, Tensor other) -> Tensor
  use_c10_dispatcher: full
  variants: method, function

- func: bitwise_xor_.Scalar(Tensor(a!) self, Scalar other) -> Tensor(a!)
  variants: method

- func: bitwise_xor_.Tensor(Tensor(a!) self, Tensor other) -> Tensor(a!)
  variants: method

- func: __xor__.Scalar(Tensor self, Scalar other) -> Tensor
  use_c10_dispatcher: full
  variants: method, function

- func: __xor__.Tensor(Tensor self, Tensor other) -> Tensor
  use_c10_dispatcher: full
  variants: method, function

- func: __ixor__.Scalar(Tensor(a!) self, Scalar other) -> Tensor(a!)
  variants: method

- func: __ixor__.Tensor(Tensor(a!) self, Tensor other) -> Tensor(a!)
  variants: method

- func: __lshift__.Scalar(Tensor self, Scalar other) -> Tensor
  use_c10_dispatcher: full
  variants: method, function
  dispatch:
    CPU: __lshift__
    CUDA: __lshift__

- func: __lshift__.Tensor(Tensor self, Tensor other) -> Tensor
  use_c10_dispatcher: full
  variants: method, function
  dispatch:
    CPU: __lshift__
    CUDA: __lshift__

- func: __ilshift__.Scalar(Tensor(a!) self, Scalar other) -> Tensor(a!)
  variants: method
  dispatch:
    CPU: __ilshift__
    CUDA: __ilshift__

- func: __ilshift__.Tensor(Tensor(a!) self, Tensor other) -> Tensor(a!)
  variants: method
  dispatch:
    CPU: __ilshift__
    CUDA: __ilshift__

- func: __rshift__.Scalar(Tensor self, Scalar other) -> Tensor
  use_c10_dispatcher: full
  variants: method, function
  dispatch:
    CPU: __rshift__
    CUDA: __rshift__

- func: __rshift__.Tensor(Tensor self, Tensor other) -> Tensor
  use_c10_dispatcher: full
  variants: method, function
  dispatch:
    CPU: __rshift__
    CUDA: __rshift__

- func: __irshift__.Scalar(Tensor(a!) self, Scalar other) -> Tensor(a!)
  variants: method
  dispatch:
    CPU: __irshift__
    CUDA: __irshift__

- func: __irshift__.Tensor(Tensor(a!) self, Tensor other) -> Tensor(a!)
  variants: method
  dispatch:
    CPU: __irshift__
    CUDA: __irshift__

- func: lgamma_(Tensor(a!) self) -> Tensor(a!)
  supports_named_tensor: True
  variants: method
  dispatch:
    CPU: _lgamma__cpu
    CUDA: _lgamma__cuda

- func: atan2_(Tensor(a!) self, Tensor other) -> Tensor(a!)
  supports_named_tensor: True
  variants: method

- func: tril_(Tensor(a!) self, int diagonal=0) -> Tensor(a!)
  variants: method
  dispatch:
    CPU: tril_cpu_
    CUDA: tril_cuda_

- func: triu_(Tensor(a!) self, int diagonal=0) -> Tensor(a!)
  variants: method
  dispatch:
    CPU: triu_cpu_
    CUDA: triu_cuda_

- func: digamma_(Tensor(a!) self) -> Tensor(a!)
  supports_named_tensor: True
  variants: method

- func: polygamma_(Tensor(a!) self, int n) -> Tensor(a!)
  supports_named_tensor: True
  variants: method

- func: renorm_(Tensor(a!) self, Scalar p, int dim, Scalar maxnorm) -> Tensor(a!)
  variants: method
  dispatch:
    CPU: legacy::cpu::_th_renorm_
    CUDA: legacy::cuda::_th_renorm_

- func: pow_.Scalar(Tensor(a!) self, Scalar exponent) -> Tensor(a!)
  supports_named_tensor: True
  variants: method
  dispatch:
    CPU: pow_
    CUDA: pow_

- func: pow_.Tensor(Tensor(a!) self, Tensor exponent) -> Tensor(a!)
  supports_named_tensor: True
  variants: method
  dispatch:
    CPU: pow_
    CUDA: pow_

- func: lerp_.Scalar(Tensor(a!) self, Tensor end, Scalar weight) -> Tensor(a!)
  variants: method
  dispatch:
    CPU: lerp_cpu_scalar_
    CUDA: lerp_cuda_scalar_

- func: lerp_.Tensor(Tensor(a!) self, Tensor end, Tensor weight) -> Tensor(a!)
  variants: method
  dispatch:
    CPU: lerp_cpu_tensor_
    CUDA: lerp_cuda_tensor_

- func: fmod_.Scalar(Tensor(a!) self, Scalar other) -> Tensor(a!)
  variants: method
  dispatch:
    CPU: fmod_
    CUDA: fmod_cuda_

- func: fmod_.Tensor(Tensor(a!) self, Tensor other) -> Tensor(a!)
  variants: method
  dispatch:
    CPU: fmod_
    CUDA: fmod_cuda_

- func: remainder_.Scalar(Tensor(a!) self, Scalar other) -> Tensor(a!)
  variants: method
  dispatch:
    CPU: remainder_
    CUDA: remainder_

- func: remainder_.Tensor(Tensor(a!) self, Tensor other) -> Tensor(a!)
  variants: method
  dispatch:
    CPU: remainder_
    CUDA: remainder_

- func: addbmm_(Tensor(a!) self, Tensor batch1, Tensor batch2, *, Scalar beta=1, Scalar alpha=1) -> Tensor(a!)
  variants: method
  dispatch:
    CPU: legacy::cpu::_th_addbmm_
    CUDA: legacy::cuda::_th_addbmm_

- func: addbmm.out(Tensor self, Tensor batch1, Tensor batch2, *, Scalar beta=1, Scalar alpha=1, Tensor(a!) out) -> Tensor(a!)
  dispatch:
    CPU: addbmm_cpu_out
    CUDA: addbmm_cuda_out

- func: addbmm(Tensor self, Tensor batch1, Tensor batch2, *, Scalar beta=1, Scalar alpha=1) -> Tensor
  use_c10_dispatcher: full
  variants: method, function
  dispatch:
    CPU: addbmm_cpu
    CUDA: addbmm_cuda

- func: addcdiv_(Tensor(a!) self, Tensor tensor1, Tensor tensor2, *, Scalar value=1) -> Tensor(a!)
  variants: method
  supports_named_tensor: True

- func: random_.from(Tensor(a!) self, int from, int? to, *, Generator? generator=None) -> Tensor(a!)
  variants: method
  supports_named_tensor: True

- func: random_.to(Tensor(a!) self, int to, *, Generator? generator=None) -> Tensor(a!)
  variants: method
  supports_named_tensor: True

- func: random_(Tensor(a!) self, *, Generator? generator=None) -> Tensor(a!)
  variants: method
  supports_named_tensor: True

- func: uniform_(Tensor(a!) self, float from=0, float to=1, *, Generator? generator=None) -> Tensor(a!)
  variants: method
  supports_named_tensor: True

- func: cauchy_(Tensor(a!) self, float median=0, float sigma=1, *, Generator? generator=None) -> Tensor(a!)
  variants: method
  supports_named_tensor: True

- func: log_normal_(Tensor(a!) self, float mean=1, float std=2, *, Generator? generator=None) -> Tensor(a!)
  variants: method
  supports_named_tensor: True

- func: exponential_(Tensor(a!) self, float lambd=1, *, Generator? generator=None) -> Tensor(a!)
  variants: method
  supports_named_tensor: True

- func: geometric_(Tensor(a!) self, float p, *, Generator? generator=None) -> Tensor(a!)
  variants: method
  supports_named_tensor: True

# wrappers for TH functions

- func: diag.out(Tensor self, int diagonal=0, *, Tensor(a!) out) -> Tensor(a!)
  dispatch:
    CPU: diag_out
    CUDA: legacy::cuda::_th_diag_out

- func: diag(Tensor self, int diagonal=0) -> Tensor
  use_c10_dispatcher: full
  variants: method, function
  dispatch:
    CPU: diag
    CUDA: legacy::cuda::_th_diag

- func: cross.out(Tensor self, Tensor other, int? dim=None, *, Tensor(a!) out) -> Tensor(a!)

- func: cross(Tensor self, Tensor other, int? dim=None) -> Tensor
  use_c10_dispatcher: full
  variants: method, function

- func: triu.out(Tensor self, int diagonal=0, *, Tensor(a!) out) -> Tensor(a!)
  dispatch:
    CPU: triu_cpu_out
    CUDA: triu_cuda_out

- func: triu(Tensor self, int diagonal=0) -> Tensor
  use_c10_dispatcher: full
  variants: method, function

- func: tril.out(Tensor self, int diagonal=0, *, Tensor(a!) out) -> Tensor(a!)
  dispatch:
    CPU: tril_cpu_out
    CUDA: tril_cuda_out

- func: tril(Tensor self, int diagonal=0) -> Tensor
  use_c10_dispatcher: full
  variants: method, function

- func: tril_indices(int row, int col, int offset=0, *, ScalarType? dtype=long, Layout? layout=None, Device? device=None, bool? pin_memory=None) -> Tensor
  dispatch:
    CPU: tril_indices_cpu
    CUDA: tril_indices_cuda

- func: triu_indices(int row, int col, int offset=0, *, ScalarType? dtype=long, Layout? layout=None, Device? device=None, bool? pin_memory=None) -> Tensor
  dispatch:
    CPU: triu_indices_cpu
    CUDA: triu_indices_cuda

- func: trace(Tensor self) -> Tensor
  use_c10_dispatcher: full
  variants: method, function
  dispatch:
    CPU: legacy::cpu::_th_trace
    CUDA: legacy::cuda::_th_trace

- func: ne.Scalar_out(Tensor self, Scalar other, *, Tensor(a!) out) -> Tensor(a!)
  supports_named_tensor: True
  dispatch:
    CPU: ne_out
    CUDA: ne_out
    QuantizedCPU: ne_out_quantized_cpu

- func: ne.Scalar(Tensor self, Scalar other) -> Tensor
  use_c10_dispatcher: full
  supports_named_tensor: True
  variants: method, function
  dispatch:
    CPU: ne
    CUDA: ne
    QuantizedCPU: ne_quantized_cpu

- func: ne.Tensor_out(Tensor self, Tensor other, *, Tensor(a!) out) -> Tensor(a!)
  supports_named_tensor: True
  dispatch:
    CPU: ne_out
    CUDA: ne_out
    QuantizedCPU: ne_out_quantized_cpu

- func: ne.Tensor(Tensor self, Tensor other) -> Tensor
  use_c10_dispatcher: full
  supports_named_tensor: True
  variants: method, function
  dispatch:
    CPU: ne
    CUDA: ne
    QuantizedCPU: ne_quantized_cpu

- func: eq.Scalar_out(Tensor self, Scalar other, *, Tensor(a!) out) -> Tensor(a!)
  supports_named_tensor: True
  dispatch:
    CPU: eq_out
    CUDA: eq_out
    QuantizedCPU: eq_out_quantized_cpu

- func: eq.Scalar(Tensor self, Scalar other) -> Tensor
  use_c10_dispatcher: full
  supports_named_tensor: True
  variants: method, function
  dispatch:
    CPU: eq
    CUDA: eq
    QuantizedCPU: eq_quantized_cpu

- func: eq.Tensor_out(Tensor self, Tensor other, *, Tensor(a!) out) -> Tensor(a!)
  supports_named_tensor: True
  dispatch:
    CPU: eq_out
    CUDA: eq_out
    QuantizedCPU: eq_out_quantized_cpu

- func: eq.Tensor(Tensor self, Tensor other) -> Tensor
  use_c10_dispatcher: full
  supports_named_tensor: True
  variants: method, function
  dispatch:
    CPU: eq
    CUDA: eq
    QuantizedCPU: eq_quantized_cpu

- func: ge.Scalar_out(Tensor self, Scalar other, *, Tensor(a!) out) -> Tensor(a!)
  supports_named_tensor: True
  dispatch:
    CPU: ge_out
    CUDA: ge_out
    QuantizedCPU: ge_out_quantized_cpu

- func: ge.Scalar(Tensor self, Scalar other) -> Tensor
  use_c10_dispatcher: full
  supports_named_tensor: True
  variants: method, function
  dispatch:
    CPU: ge
    CUDA: ge
    QuantizedCPU: ge_quantized_cpu

- func: ge.Tensor_out(Tensor self, Tensor other, *, Tensor(a!) out) -> Tensor(a!)
  supports_named_tensor: True
  dispatch:
    CPU: ge_out
    CUDA: ge_out
    QuantizedCPU: ge_out_quantized_cpu

- func: ge.Tensor(Tensor self, Tensor other) -> Tensor
  use_c10_dispatcher: full
  supports_named_tensor: True
  variants: method, function
  dispatch:
    CPU: ge
    CUDA: ge
    QuantizedCPU: ge_quantized_cpu

- func: le.Scalar_out(Tensor self, Scalar other, *, Tensor(a!) out) -> Tensor(a!)
  supports_named_tensor: True
  dispatch:
    CPU: le_out
    CUDA: le_out
    QuantizedCPU: le_out_quantized_cpu

- func: le.Scalar(Tensor self, Scalar other) -> Tensor
  use_c10_dispatcher: full
  supports_named_tensor: True
  variants: method, function
  dispatch:
    CPU: le
    CUDA: le
    QuantizedCPU: le_quantized_cpu

- func: le.Tensor_out(Tensor self, Tensor other, *, Tensor(a!) out) -> Tensor(a!)
  supports_named_tensor: True
  dispatch:
    CPU: le_out
    CUDA: le_out
    QuantizedCPU: le_out_quantized_cpu

- func: le.Tensor(Tensor self, Tensor other) -> Tensor
  use_c10_dispatcher: full
  supports_named_tensor: True
  variants: method, function
  dispatch:
    CPU: le
    CUDA: le
    QuantizedCPU: le_quantized_cpu

- func: gt.Scalar_out(Tensor self, Scalar other, *, Tensor(a!) out) -> Tensor(a!)
  supports_named_tensor: True
  dispatch:
    CPU: gt_out
    CUDA: gt_out
    QuantizedCPU: gt_out_quantized_cpu

- func: gt.Scalar(Tensor self, Scalar other) -> Tensor
  use_c10_dispatcher: full
  supports_named_tensor: True
  variants: method, function
  dispatch:
    CPU: gt
    CUDA: gt
    QuantizedCPU: gt_quantized_cpu

- func: gt.Tensor_out(Tensor self, Tensor other, *, Tensor(a!) out) -> Tensor(a!)
  supports_named_tensor: True
  dispatch:
    CPU: gt_out
    CUDA: gt_out
    QuantizedCPU: gt_out_quantized_cpu

- func: gt.Tensor(Tensor self, Tensor other) -> Tensor
  use_c10_dispatcher: full
  supports_named_tensor: True
  variants: method, function
  dispatch:
    CPU: gt
    CUDA: gt
    QuantizedCPU: gt_quantized_cpu

- func: lt.Scalar_out(Tensor self, Scalar other, *, Tensor(a!) out) -> Tensor(a!)
  supports_named_tensor: True
  dispatch:
    CPU: lt_out
    CUDA: lt_out
    QuantizedCPU: lt_out_quantized_cpu

- func: lt.Scalar(Tensor self, Scalar other) -> Tensor
  use_c10_dispatcher: full
  supports_named_tensor: True
  variants: method, function
  dispatch:
    CPU: lt
    CUDA: lt
    QuantizedCPU: lt_quantized_cpu

- func: lt.Tensor_out(Tensor self, Tensor other, *, Tensor(a!) out) -> Tensor(a!)
  supports_named_tensor: True
  dispatch:
    CPU: lt_out
    CUDA: lt_out
    QuantizedCPU: lt_out_quantized_cpu

- func: lt.Tensor(Tensor self, Tensor other) -> Tensor
  use_c10_dispatcher: full
  supports_named_tensor: True
  variants: method, function
  dispatch:
    CPU: lt
    CUDA: lt
    QuantizedCPU: lt_quantized_cpu

- func: take.out(Tensor self, Tensor index, *, Tensor(a!) out) -> Tensor(a!)
  dispatch:
    CPU: legacy::cpu::_th_take_out
    CUDA: legacy::cuda::_th_take_out

- func: take(Tensor self, Tensor index) -> Tensor
  use_c10_dispatcher: full
  variants: method, function
  dispatch:
    CPU: legacy::cpu::_th_take
    CUDA: legacy::cuda::_th_take

- func: index_select.out(Tensor self, int dim, Tensor index, *, Tensor(a!) out) -> Tensor(a!)
  dispatch:
    CPU: index_select_out_cpu_
    CUDA: legacy::cuda::_th_index_select_out

- func: index_select(Tensor self, int dim, Tensor index) -> Tensor
  use_c10_dispatcher: full
  variants: method, function
  dispatch:
    CPU: index_select_cpu_
    CUDA: legacy::cuda::_th_index_select
    SparseCPU: index_select_sparse
    SparseCUDA: index_select_sparse

- func: index_select.dimname_out(Tensor self, Dimname dim, Tensor index, *, Tensor(a!) out) -> Tensor(a!)

- func: index_select.dimname(Tensor self, Dimname dim, Tensor index) -> Tensor
  variants: method, function

- func: masked_select.out(Tensor self, Tensor mask, *, Tensor(a!) out) -> Tensor(a!)
  dispatch:
    CPU: masked_select_out_cpu
    CUDA: masked_select_out_cuda
  supports_named_tensor: True

- func: masked_select(Tensor self, Tensor mask) -> Tensor
  use_c10_dispatcher: full
  variants: method, function
  dispatch:
    CPU: masked_select_cpu
    CUDA: masked_select_cuda
  supports_named_tensor: True

- func: nonzero.out(Tensor self, *, Tensor(a!) out) -> Tensor(a!)
  dispatch:
    CPU: legacy::cpu::_th_nonzero_out
    CUDA: legacy::cuda::_th_nonzero_out

- func: nonzero(Tensor self) -> Tensor
  use_c10_dispatcher: full
  variants: method, function
  dispatch:
    CPU: legacy::cpu::_th_nonzero
    CUDA: legacy::cuda::_th_nonzero

- func: nonzero_numpy(Tensor self) -> Tensor[]
  use_c10_dispatcher: full
  variants: method, function

- func: gather.out(Tensor self, int dim, Tensor index, *, bool sparse_grad=False, Tensor(a!) out) -> Tensor(a!)
  dispatch:
    CPU: gather_out_cpu_cuda
    CUDA: gather_out_cpu_cuda

- func: gather(Tensor self, int dim, Tensor index, *, bool sparse_grad=False) -> Tensor
  use_c10_dispatcher: full
  variants: method, function
  dispatch:
    CPU: gather
    CUDA: gather

- func: gather.dimname_out(Tensor self, Dimname dim, Tensor index, *, bool sparse_grad=False, Tensor(a!) out) -> Tensor(a!)

- func: gather.dimname(Tensor self, Dimname dim, Tensor index, *, bool sparse_grad=False) -> Tensor
  variants: method, function

- func: _gather_sparse_backward(Tensor self, int dim, Tensor index, Tensor grad) -> Tensor
  use_c10_dispatcher: full

- func: addcmul.out(Tensor self, Tensor tensor1, Tensor tensor2, *, Scalar value=1, Tensor(a!) out) -> Tensor(a!)
  supports_named_tensor: True

- func: addcmul(Tensor self, Tensor tensor1, Tensor tensor2, *, Scalar value=1) -> Tensor
  use_c10_dispatcher: full
  variants: method, function
  supports_named_tensor: True

- func: addcmul_(Tensor(a!) self, Tensor tensor1, Tensor tensor2, *, Scalar value=1) -> Tensor(a!)
  variants: method
  supports_named_tensor: True

- func: addcdiv.out(Tensor self, Tensor tensor1, Tensor tensor2, *, Scalar value=1, Tensor(a!) out) -> Tensor(a!)
  supports_named_tensor: True

- func: addcdiv(Tensor self, Tensor tensor1, Tensor tensor2, *, Scalar value=1) -> Tensor
  use_c10_dispatcher: full
  variants: method, function
  supports_named_tensor: True

- func: lstsq.X(Tensor self, Tensor A, *, Tensor(a!) X, Tensor(b!) qr) -> (Tensor(a!) solution, Tensor(b!) QR)
  dispatch:
    CPU: legacy::cpu::_th_gels_out
    CUDA: legacy::cuda::_th_gels_out

- func: lstsq(Tensor self, Tensor A) -> (Tensor solution, Tensor QR)
  use_c10_dispatcher: full
  variants: method, function
  dispatch:
    CPU: legacy::cpu::_th_gels
    CUDA: legacy::cuda::_th_gels

- func: triangular_solve.X(Tensor self, Tensor A, bool upper=True, bool transpose=False, bool unitriangular=False, *, Tensor(a!) X, Tensor(b!) M) -> (Tensor(a!) solution, Tensor(b!) cloned_coefficient)

- func: triangular_solve(Tensor self, Tensor A, bool upper=True, bool transpose=False, bool unitriangular=False) -> (Tensor solution, Tensor cloned_coefficient)
  use_c10_dispatcher: full
  variants: method, function

- func: _triangular_solve_helper(Tensor self, Tensor A, bool upper, bool transpose, bool unitriangular) -> (Tensor, Tensor)
  use_c10_dispatcher: full
  variants: function
  dispatch:
    CPU: _triangular_solve_helper_cpu
    CUDA: _triangular_solve_helper_cuda

- func: symeig.e(Tensor self, bool eigenvectors=False, bool upper=True, *, Tensor(a!) e, Tensor(b!) V) -> (Tensor(a!) eigenvalues, Tensor(b!) eigenvectors)

- func: symeig(Tensor self, bool eigenvectors=False, bool upper=True) -> (Tensor eigenvalues, Tensor eigenvectors)
  use_c10_dispatcher: full
  variants: method, function

- func: _symeig_helper(Tensor self, bool eigenvectors, bool upper) -> (Tensor, Tensor)
  use_c10_dispatcher: full
  variants: function
  dispatch:
    CPU: _symeig_helper_cpu
    CUDA: _symeig_helper_cuda

- func: eig.e(Tensor self, bool eigenvectors=False, *, Tensor(a!) e, Tensor(b!) v) -> (Tensor(a!) eigenvalues, Tensor(b!) eigenvectors)
  dispatch:
    CPU: legacy::cpu::_th_eig_out
    CUDA: legacy::cuda::_th_eig_out

- func: eig(Tensor self, bool eigenvectors=False) -> (Tensor eigenvalues, Tensor eigenvectors)
  use_c10_dispatcher: full
  variants: method, function
  dispatch:
    CPU: legacy::cpu::_th_eig
    CUDA: legacy::cuda::_th_eig

- func: svd.U(Tensor self, bool some=True, bool compute_uv=True, *, Tensor(a!) U, Tensor(b!) S, Tensor(c!) V) -> (Tensor(a!) U, Tensor(b!) S, Tensor(c!) V)

- func: svd(Tensor self, bool some=True, bool compute_uv=True) -> (Tensor U, Tensor S, Tensor V)
  use_c10_dispatcher: full
  variants: method, function

- func: _svd_helper(Tensor self, bool some, bool compute_uv) -> (Tensor, Tensor, Tensor)
  use_c10_dispatcher: full
  variants: function
  dispatch:
    CPU: _svd_helper_cpu
    CUDA: _svd_helper_cuda

- func: cholesky.out(Tensor self, bool upper=False, *, Tensor(a!) out) -> Tensor(a!)

- func: cholesky(Tensor self, bool upper=False) -> Tensor
  use_c10_dispatcher: full
  variants: method, function

- func: _cholesky_helper(Tensor self, bool upper) -> Tensor
  use_c10_dispatcher: full
  variants: function
  dispatch:
    CPU: _cholesky_helper_cpu
    CUDA: _cholesky_helper_cuda

- func: cholesky_solve.out(Tensor self, Tensor input2, bool upper=False, *, Tensor(a!) out) -> Tensor(a!)

- func: cholesky_solve(Tensor self, Tensor input2, bool upper=False) -> Tensor
  use_c10_dispatcher: full
  variants: method, function

- func: _cholesky_solve_helper(Tensor self, Tensor A, bool upper) -> Tensor
  use_c10_dispatcher: full
  variants: function
  dispatch:
    CPU: _cholesky_solve_helper_cpu
    CUDA: _cholesky_solve_helper_cuda

- func: solve(Tensor self, Tensor A) -> (Tensor solution, Tensor LU)
  use_c10_dispatcher: full
  variants: function, method

- func: solve.solution(Tensor self, Tensor A, *, Tensor(a!) solution, Tensor(b!) lu) -> (Tensor(a!) solution, Tensor(b!) LU)

- func: _solve_helper(Tensor self, Tensor A) -> (Tensor, Tensor)
  use_c10_dispatcher: full
  variants: function
  dispatch:
    CPU: _solve_helper_cpu
    CUDA: _solve_helper_cuda

- func: cholesky_inverse.out(Tensor self, bool upper=False, *, Tensor(a!) out) -> Tensor(a!)
  dispatch:
    CPU: legacy::cpu::_th_potri_out
    CUDA: legacy::cuda::_th_potri_out

- func: cholesky_inverse(Tensor self, bool upper=False) -> Tensor
  use_c10_dispatcher: full
  variants: method, function
  dispatch:
    CPU: legacy::cpu::_th_potri
    CUDA: legacy::cuda::_th_potri

- func: qr.Q(Tensor self, bool some=True, *, Tensor(a!) Q, Tensor(b!) R) -> (Tensor(a!) Q, Tensor(b!) R)

- func: qr(Tensor self, bool some=True) -> (Tensor Q, Tensor R)
  use_c10_dispatcher: full
  variants: method, function

- func: _qr_helper(Tensor self, bool some) -> (Tensor, Tensor)
  use_c10_dispatcher: full
  variants: function
  dispatch:
    CPU: _qr_helper_cpu
    CUDA: _qr_helper_cuda

- func: geqrf.a(Tensor self, *, Tensor(a!) a, Tensor(b!) tau) -> (Tensor(a!) a, Tensor(b!) tau)
  dispatch:
    CPU: legacy::cpu::_th_geqrf_out
    CUDA: legacy::cuda::_th_geqrf_out

- func: geqrf(Tensor self) -> (Tensor a, Tensor tau)
  use_c10_dispatcher: full
  variants: method, function
  dispatch:
    CPU: legacy::cpu::_th_geqrf
    CUDA: legacy::cuda::_th_geqrf

- func: orgqr.out(Tensor self, Tensor input2, *, Tensor(a!) out) -> Tensor(a!)
  dispatch:
    CPU: legacy::cpu::_th_orgqr_out

- func: orgqr(Tensor self, Tensor input2) -> Tensor
  use_c10_dispatcher: full
  variants: method, function
  dispatch:
    CPU: legacy::cpu::_th_orgqr

- func: ormqr.out(Tensor self, Tensor input2, Tensor input3, bool left=True, bool transpose=False, *, Tensor(a!) out) -> Tensor(a!)
  dispatch:
    CPU: legacy::cpu::_th_ormqr_out

- func: ormqr(Tensor self, Tensor input2, Tensor input3, bool left=True, bool transpose=False) -> Tensor
  use_c10_dispatcher: full
  variants: method, function
  dispatch:
    CPU: legacy::cpu::_th_ormqr

- func: _lu_with_info(Tensor self, bool pivot=True, bool check_errors=True) -> (Tensor, Tensor, Tensor)
  use_c10_dispatcher: full
  variants: function
  dispatch:
    CPU: _lu_with_info_cpu
    CUDA: _lu_with_info_cuda

- func: lu_solve.out(Tensor self, Tensor LU_data, Tensor LU_pivots, *, Tensor(a!) out) -> Tensor(a!)

- func: lu_solve(Tensor self, Tensor LU_data, Tensor LU_pivots) -> Tensor
  use_c10_dispatcher: full
  variants: method, function

- func: _lu_solve_helper(Tensor self, Tensor LU_data, Tensor LU_pivots) -> Tensor
  use_c10_dispatcher: full
  variants: function
  dispatch:
    CPU: _lu_solve_helper_cpu
    CUDA: _lu_solve_helper_cuda

# TODO: remove dispatch section when porting TH CUDA to ATen
- func: multinomial.out(Tensor self, int num_samples, bool replacement=False, *, Generator? generator=None, Tensor(a!) out) -> Tensor(a!)
  dispatch:
    CPU: multinomial_out
    CUDA: multinomial_out

- func: multinomial(Tensor self, int num_samples, bool replacement=False, *, Generator? generator=None) -> Tensor
  variants: method, function
  dispatch:
    CPU: multinomial
    CUDA: multinomial

- func: _multinomial_alias_setup(Tensor probs) -> (Tensor, Tensor)
  use_c10_dispatcher: full
  variants: function
  dispatch:
    CPU: legacy::cpu::_th_multinomial_alias_setup
    CUDA: legacy::cuda::_th_multinomial_alias_setup

- func: _multinomial_alias_draw(Tensor J, Tensor q, int num_samples, *, Generator? generator=None) -> Tensor
  variants: function
  dispatch:
    CPU: legacy::cpu::_th_multinomial_alias_draw
    CUDA: legacy::cuda::_th_multinomial_alias_draw

- func: lgamma.out(Tensor self, *, Tensor(a!) out) -> Tensor(a!)
  supports_named_tensor: True
  dispatch:
    CPU: _lgamma_out_cpu
    CUDA: _lgamma_out_cuda

- func: lgamma(Tensor self) -> Tensor
  use_c10_dispatcher: full
  supports_named_tensor: True
  variants: method, function
  dispatch:
    CPU: lgamma
    CUDA: lgamma

- func: digamma.out(Tensor self, *, Tensor(a!) out) -> Tensor(a!)
  supports_named_tensor: True

- func: digamma(Tensor self) -> Tensor
  use_c10_dispatcher: full
  supports_named_tensor: True
  variants: method, function

- func: polygamma.out(int n, Tensor self, *, Tensor(a!) out) -> Tensor(a!)
  supports_named_tensor: True

- func: polygamma(int n, Tensor self) -> Tensor
  use_c10_dispatcher: full
  supports_named_tensor: True
  variants: method, function

- func: erfinv(Tensor self) -> Tensor
  use_c10_dispatcher: full
  supports_named_tensor: True
  variants: method, function
  dispatch:
    CPU: erfinv
    CUDA: erfinv

- func: erfinv_(Tensor(a!) self) -> Tensor(a!)
  supports_named_tensor: True
  variants: method
  dispatch:
    CPU: _erfinv__cpu
    CUDA: _erfinv__cuda

- func: erfinv.out(Tensor self, *, Tensor(a!) out) -> Tensor(a!)
  supports_named_tensor: True
  dispatch:
    CPU: _erfinv_out_cpu
    CUDA: _erfinv_out_cuda

- func: sign(Tensor self) -> Tensor
  use_c10_dispatcher: full
  variants: function, method
  supports_named_tensor: True

- func: sign_(Tensor(a!) self) -> Tensor(a!)
  variants: method
  supports_named_tensor: True

- func: sign.out(Tensor self, *, Tensor(a!) out) -> Tensor(a!)
  supports_named_tensor: True
  dispatch:
    CPU: sign_out
    CUDA: sign_out

- func: dist(Tensor self, Tensor other, Scalar p=2) -> Tensor
  use_c10_dispatcher: full
  variants: method, function

- func: atan2.out(Tensor self, Tensor other, *, Tensor(a!) out) -> Tensor(a!)
  supports_named_tensor: True

- func: atan2(Tensor self, Tensor other) -> Tensor
  use_c10_dispatcher: full
  supports_named_tensor: True
  variants: method, function

- func: lerp.Scalar_out(Tensor self, Tensor end, Scalar weight, *, Tensor(a!) out) -> Tensor(a!)
  dispatch:
    CPU: lerp_cpu_scalar_out
    CUDA: lerp_cuda_scalar_out

- func: lerp.Tensor_out(Tensor self, Tensor end, Tensor weight, *, Tensor(a!) out) -> Tensor(a!)
  dispatch:
    CPU: lerp_cpu_tensor_out
    CUDA: lerp_cuda_tensor_out

- func: lerp.Scalar(Tensor self, Tensor end, Scalar weight) -> Tensor
  use_c10_dispatcher: full
  variants: method, function
  dispatch:
    CPU: lerp_cpu_scalar
    CUDA: lerp_cuda_scalar

- func: lerp.Tensor(Tensor self, Tensor end, Tensor weight) -> Tensor
  use_c10_dispatcher: full
  variants: method, function
  dispatch:
    CPU: lerp_cpu_tensor
    CUDA: lerp_cuda_tensor

- func: histc.out(Tensor self, int bins=100, Scalar min=0, Scalar max=0, *, Tensor(a!) out) -> Tensor(a!)
  dispatch:
    CPU: legacy::cpu::_th_histc_out
    CUDA: _histc_out_cuda

- func: histc(Tensor self, int bins=100, Scalar min=0, Scalar max=0) -> Tensor
  use_c10_dispatcher: full
  variants: method, function
  dispatch:
    CPU: legacy::cpu::_th_histc
    CUDA: _histc_cuda

- func: fmod.Scalar_out(Tensor self, Scalar other, *, Tensor(a!) out) -> Tensor(a!)
  dispatch:
    CPU: fmod_out
    CUDA: fmod_cuda_out

- func: fmod.Scalar(Tensor self, Scalar other) -> Tensor
  use_c10_dispatcher: full
  variants: method, function
  dispatch:
    CPU: fmod
    CUDA: fmod_cuda

- func: fmod.Tensor_out(Tensor self, Tensor other, *, Tensor(a!) out) -> Tensor(a!)
  dispatch:
    CPU: fmod_out
    CUDA: fmod_cuda_out

- func: fmod.Tensor(Tensor self, Tensor other) -> Tensor
  use_c10_dispatcher: full
  variants: method, function
  dispatch:
    CPU: fmod
    CUDA: fmod_cuda

- func: remainder.Scalar_out(Tensor self, Scalar other, *, Tensor(a!) out) -> Tensor(a!)
  dispatch:
    CPU: remainder_out
    CUDA: remainder_out

- func: remainder.Scalar(Tensor self, Scalar other) -> Tensor
  use_c10_dispatcher: full
  variants: method, function
  dispatch:
    CPU: remainder
    CUDA: remainder

- func: remainder.Tensor_out(Tensor self, Tensor other, *, Tensor(a!) out) -> Tensor(a!)
  dispatch:
    CPU: remainder_out
    CUDA: remainder_out

- func: remainder.Tensor(Tensor self, Tensor other) -> Tensor
  use_c10_dispatcher: full
  variants: method, function
  dispatch:
    CPU: remainder
    CUDA: remainder

- func: min.out(Tensor self, Tensor other, *, Tensor(a!) out) -> Tensor(a!)

- func: min.other(Tensor self, Tensor other) -> Tensor
  use_c10_dispatcher: full
  variants: method, function

- func: min(Tensor self) -> Tensor
  use_c10_dispatcher: full
  variants: method, function
  dispatch:
    CPU: min
    CUDA: legacy::cuda::_th_min
    QuantizedCPU: min_quant
  supports_named_tensor: True

- func: max.out(Tensor self, Tensor other, *, Tensor(a!) out) -> Tensor(a!)

- func: max.other(Tensor self, Tensor other) -> Tensor
  use_c10_dispatcher: full
  variants: method, function

- func: max(Tensor self) -> Tensor
  use_c10_dispatcher: full
  variants: method, function
  dispatch:
    CPU: max
    CUDA: legacy::cuda::_th_max
    QuantizedCPU: max_quant
  supports_named_tensor: True

- func: median(Tensor self) -> Tensor
  use_c10_dispatcher: full
  variants: method, function
  dispatch:
    CPU: median_cpu
    CUDA: median_cuda
  supports_named_tensor: True

- func: sort.values(Tensor self, int dim=-1, bool descending=False, *, Tensor(a!) values, Tensor(b!) indices) -> (Tensor(a!) values, Tensor(b!) indices)
  dispatch:
    CPU: legacy::cpu::_th_sort_out
    CUDA: legacy::cuda::_th_sort_out

- func: sort(Tensor self, int dim=-1, bool descending=False) -> (Tensor values, Tensor indices)
  use_c10_dispatcher: full
  variants: method, function
  dispatch:
    CPU: legacy::cpu::_th_sort
    CUDA: legacy::cuda::_th_sort
    QuantizedCPU: sort_quant

- func: sort.dimname_values(Tensor self, Dimname dim, bool descending=False, *, Tensor(a!) values, Tensor(b!) indices) -> (Tensor(a!) values, Tensor(b!) indices)

- func: sort.dimname(Tensor self, Dimname dim, bool descending=False) -> (Tensor values, Tensor indices)
  variants: method, function

- func: argsort(Tensor self, int dim=-1, bool descending=False) -> Tensor
  use_c10_dispatcher: full
  variants: method, function

- func: argsort.dimname(Tensor self, Dimname dim, bool descending=False) -> Tensor
  variants: method, function

- func: topk.values(Tensor self, int k, int dim=-1, bool largest=True, bool sorted=True, *, Tensor(a!) values, Tensor(b!) indices) ->(Tensor(a!) values, Tensor(b!) indices)
  dispatch:
    CPU: topk_out_cpu
    CUDA: legacy::cuda::_th_topk_out

- func: topk(Tensor self, int k, int dim=-1, bool largest=True, bool sorted=True) -> (Tensor values, Tensor indices)
  use_c10_dispatcher: full
  variants: method, function
  dispatch:
    CPU: topk
    CUDA: topk
    QuantizedCPU: quantized_topk_cpu

- func: all(Tensor self) -> Tensor
  use_c10_dispatcher: full
  supports_named_tensor: True
  variants: method, function

- func: any(Tensor self) -> Tensor
  use_c10_dispatcher: full
  supports_named_tensor: True
  variants: method, function
  dispatch:
    CPU: any
    CUDA: any
    SparseCPU: any_sparse
    SparseCUDA: any_sparse

- func: renorm.out(Tensor self, Scalar p, int dim, Scalar maxnorm, *, Tensor(a!) out) -> Tensor(a!)
  dispatch:
    CPU: legacy::cpu::_th_renorm_out
    CUDA: legacy::cuda::_th_renorm_out

- func: renorm(Tensor self, Scalar p, int dim, Scalar maxnorm) -> Tensor
  use_c10_dispatcher: full
  variants: method, function
  dispatch:
    CPU: legacy::cpu::_th_renorm
    CUDA: legacy::cuda::_th_renorm

- func: unfold(Tensor(a) self, int dimension, int size, int step) -> Tensor(a)
  use_c10_dispatcher: full
  variants: method
  device_guard: False
  dispatch:
    CPU: unfold
    CUDA: unfold

- func: unfold_backward(Tensor grad_in, int[] input_sizes, int dim, int size, int step) -> Tensor
  variants: function
  dispatch:
    CPU: unfold_backward
    CUDA: unfold_backward

- func: equal(Tensor self, Tensor other) -> bool
  use_c10_dispatcher: full
  variants: method, function
  dispatch:
    CPU: legacy::cpu::_th_equal
    CUDA: legacy::cuda::_th_equal
    QuantizedCPU: quantized_equal_cpu
  supports_named_tensor: True

- func: pow.Tensor_Tensor_out(Tensor self, Tensor exponent, *, Tensor(a!) out) -> Tensor(a!)
  supports_named_tensor: True
  dispatch:
    CPU: pow_out
    CUDA: pow_out

- func: pow.Tensor_Tensor(Tensor self, Tensor exponent) -> Tensor
  use_c10_dispatcher: full
  supports_named_tensor: True
  variants: method, function
  dispatch:
    CPU: pow
    CUDA: pow

- func: pow.Scalar_out(Scalar self, Tensor exponent, *, Tensor(a!) out) -> Tensor(a!)
  supports_named_tensor: True
  dispatch:
    CPU: pow_out
    CUDA: pow_out

- func: pow.Scalar(Scalar self, Tensor exponent) -> Tensor
  use_c10_dispatcher: full
  supports_named_tensor: True
  dispatch:
    CPU: pow
    CUDA: pow

- func: normal_(Tensor(a!) self, float mean=0, float std=1, *, Generator? generator=None) -> Tensor(a!)
  variants: method
  supports_named_tensor: True

- func: normal.Tensor_float_out(Tensor mean, float std=1, *, Generator? generator=None, Tensor(a!) out) -> Tensor(a!)

- func: normal.Tensor_float(Tensor mean, float std=1, *, Generator? generator=None) -> Tensor

- func: normal.float_Tensor_out(float mean, Tensor std, *, Generator? generator=None, Tensor(a!) out) -> Tensor(a!)

- func: normal.float_Tensor(float mean, Tensor std, *, Generator? generator=None) -> Tensor

- func: normal.Tensor_Tensor_out(Tensor mean, Tensor std, *, Generator? generator=None, Tensor(a!) out) -> Tensor(a!)

- func: normal.Tensor_Tensor(Tensor mean, Tensor std, *, Generator? generator=None) -> Tensor

- func: normal.float_float(float mean, float std, int[] size, *, Generator? generator=None, ScalarType? dtype=None, Layout? layout=None, Device? device=None, bool? pin_memory=None) -> Tensor

- func: normal.float_float_out(float mean, float std, int[] size, *, Generator? generator=None, Tensor(a!) out) -> Tensor(a!)

- func: alias(Tensor(a) self) -> Tensor(a)
  use_c10_dispatcher: full
  variants: method, function
  supports_named_tensor: True

- func: _addr(Tensor self, Tensor vec1, Tensor vec2, *, Scalar beta=1, Scalar alpha=1) -> Tensor
  use_c10_dispatcher: full
  dispatch:
    CPU: legacy::cpu::_th_addr
    CUDA: legacy::cuda::_th_addr

- func: _addr_(Tensor(a!) self, Tensor vec1, Tensor vec2, *, Scalar beta=1, Scalar alpha=1) -> Tensor(a!)
  dispatch:
    CPU: legacy::cpu::_th_addr_
    CUDA: legacy::cuda::_th_addr_

- func: _addr.out(Tensor self, Tensor vec1, Tensor vec2, *, Scalar beta=1, Scalar alpha=1, Tensor(a!) out) -> Tensor(a!)
  dispatch:
    CPU: legacy::cpu::_th_addr_out
    CUDA: legacy::cuda::_th_addr_out

- func: _index_copy_(Tensor(a!) self, int dim, Tensor index, Tensor source) -> Tensor(a!)
  dispatch:
    CPU: legacy::cpu::_th_index_copy_
    CUDA: legacy::cuda::_th_index_copy_

- func: _cumsum(Tensor self, int dim) -> Tensor
  use_c10_dispatcher: full
  dispatch:
    CPU: _cumsum_cpu
    CUDA: legacy::cuda::_th_cumsum

- func: _cumsum.out(Tensor self, int dim, *, Tensor(a!) out) -> Tensor(a!)
  dispatch:
    CPU: _cumsum_out_cpu
    CUDA: legacy::cuda::_th_cumsum_out

- func: _cumprod(Tensor self, int dim) -> Tensor
  use_c10_dispatcher: full
  dispatch:
    CPU: _cumprod_cpu
    CUDA: legacy::cuda::_th_cumprod

- func: _cumprod.out(Tensor self, int dim, *, Tensor(a!) out) -> Tensor(a!)
  dispatch:
    CPU: _cumprod_out_cpu
    CUDA: legacy::cuda::_th_cumprod_out

- func: _var(Tensor self, bool unbiased=True) -> Tensor
  use_c10_dispatcher: full
  dispatch:
    CPU: legacy::cpu::_th_var
    CUDA: legacy::cuda::_th_var
  supports_named_tensor: True

- func: _std(Tensor self, bool unbiased=True) -> Tensor
  use_c10_dispatcher: full
  dispatch:
    CPU: legacy::cpu::_th_std
    CUDA: legacy::cuda::_th_std
  supports_named_tensor: True

- func: _amp_non_finite_check_and_unscale_(Tensor(a!) self, Tensor(b!) found_inf, Tensor inv_scale) -> ()
  variants: function
  dispatch:
    CUDA: _amp_non_finite_check_and_unscale_cuda_

- func: _amp_update_scale(Tensor(a!) growth_tracker, Tensor current_scale, Tensor found_inf, float scale_growth_factor, float scale_backoff_factor, int growth_interval) -> Tensor
  variants: function
  dispatch:
    CUDA: _amp_update_scale_cuda

- func: _cat(Tensor[] tensors, int dim=0) -> Tensor
  use_c10_dispatcher: full
  dispatch:
    CPU: _cat_cpu
    CUDA: cat_cuda
    QuantizedCPU: quantized_cat

- func: _cat.out(Tensor[] tensors, int dim=0, *, Tensor(a!) out) -> Tensor(a!)
  dispatch:
    CPU: _cat_out_cpu
    CUDA: cat_out_cuda
    QuantizedCPU: quantized_cat_out

- func: _mode(Tensor self, int dim=-1, bool keepdim=False) -> (Tensor, Tensor)
  use_c10_dispatcher: full
  dispatch:
    CPU: legacy::cpu::_th_mode
    CUDA: legacy::cuda::_th_mode

- func: _mode.values(Tensor self, int dim=-1, bool keepdim=False, *, Tensor(a!) values, Tensor(b!) indices) -> (Tensor(a!), Tensor(b!))
  dispatch:
    CPU: legacy::cpu::_th_mode_out
    CUDA: legacy::cuda::_th_mode_out

- func: _max(Tensor self, int dim, bool keepdim=False) -> (Tensor, Tensor)
  use_c10_dispatcher: full
  dispatch:
    CPU: _max_cpu
    CUDA: legacy::cuda::_th_max

- func: _max.max(Tensor self, int dim, bool keepdim=False, *, Tensor(a!) max, Tensor(b!) max_indices) -> (Tensor(a!), Tensor(b!))
  dispatch:
    CPU: _max_out_cpu
    CUDA: legacy::cuda::_th_max_out

- func: _min(Tensor self, int dim, bool keepdim=False) -> (Tensor, Tensor)
  use_c10_dispatcher: full
  dispatch:
    CPU: _min_cpu
    CUDA: legacy::cuda::_th_min

- func: _min.min(Tensor self, int dim, bool keepdim=False, *, Tensor(a!) min, Tensor(b!) min_indices) -> (Tensor(a!), Tensor(b!))
  dispatch:
    CPU: _min_out_cpu
    CUDA: legacy::cuda::_th_min_out

- func: bucketize.Tensor(Tensor self, Tensor boundaries, *, bool out_int32=False, bool right=False) -> Tensor
  use_c10_dispatcher: full
  dispatch:
    CPU: bucketize_cpu
    CUDA: bucketize_cuda

- func: bucketize.Tensor_out(Tensor self, Tensor boundaries, *, bool out_int32=False, bool right=False, Tensor(a!) out) -> Tensor(a!)
  dispatch:
    CPU: bucketize_out_cpu
    CUDA: bucketize_out_cuda

- func: bucketize.Scalar(Scalar self, Tensor boundaries, *, bool out_int32=False, bool right=False) -> Tensor
  use_c10_dispatcher: full
  dispatch:
    CPU: bucketize_cpu
    CUDA: bucketize_cuda

- func: searchsorted.Tensor(Tensor sorted_sequence, Tensor self, *, bool out_int32=False, bool right=False) -> Tensor
  use_c10_dispatcher: full
  dispatch:
    CPU: searchsorted_cpu
    CUDA: searchsorted_cuda

- func: searchsorted.Tensor_out(Tensor sorted_sequence, Tensor self, *, bool out_int32=False, bool right=False, Tensor(a!) out) -> Tensor(a!)
  dispatch:
    CPU: searchsorted_out_cpu
    CUDA: searchsorted_out_cuda

- func: searchsorted.Scalar(Tensor sorted_sequence, Scalar self, *, bool out_int32=False, bool right=False) -> Tensor
  use_c10_dispatcher: full
  dispatch:
    CPU: searchsorted_cpu
    CUDA: searchsorted_cuda

## NN wrappers

- func: mse_loss.out(Tensor self, Tensor target, int reduction=Mean, *, Tensor(a!) out) -> Tensor(a!)
  python_module: nn

- func: mse_loss(Tensor self, Tensor target, int reduction=Mean) -> Tensor
  use_c10_dispatcher: full
  python_module: nn

- func: mse_loss_backward.grad_input(Tensor grad_output, Tensor self, Tensor target, int reduction, *, Tensor(a!) grad_input) -> Tensor(a!)
  python_module: nn
  dispatch:
    CPU: mse_loss_backward_out
    CUDA: mse_loss_backward_out

- func: mse_loss_backward(Tensor grad_output, Tensor self, Tensor target, int reduction) -> Tensor
  use_c10_dispatcher: full
  python_module: nn
  dispatch:
    CPU: mse_loss_backward
    CUDA: mse_loss_backward

- func: l1_loss.out(Tensor self, Tensor target, int reduction=Mean, *, Tensor(a!) out) -> Tensor(a!)
  python_module: nn

- func: l1_loss(Tensor self, Tensor target, int reduction=Mean) -> Tensor
  use_c10_dispatcher: full
  python_module: nn

- func: l1_loss_backward.grad_input(Tensor grad_output, Tensor self, Tensor target, int reduction, *, Tensor(a!) grad_input) -> Tensor(a!)
  python_module: nn
  dispatch:
    CPU: l1_loss_backward_out
    CUDA: l1_loss_backward_out

- func: l1_loss_backward(Tensor grad_output, Tensor self, Tensor target, int reduction) -> Tensor
  use_c10_dispatcher: full
  python_module: nn

- func: multi_margin_loss.out(Tensor self, Tensor target, Scalar p=1, Scalar margin=1, Tensor? weight=None, int reduction=Mean, *, Tensor(a!) out) -> Tensor(a!)
  python_module: nn
  dispatch:
    CPU: multi_margin_loss_cpu_out
    CUDA: legacy::cuda::_thnn_multi_margin_loss_forward_out

- func: multi_margin_loss(Tensor self, Tensor target, Scalar p=1, Scalar margin=1, Tensor? weight=None, int reduction=Mean) -> Tensor
  python_module: nn
  dispatch:
    CPU: multi_margin_loss_cpu
    CUDA: legacy::cuda::_thnn_multi_margin_loss_forward

- func: multi_margin_loss_backward.grad_input(Tensor grad_output, Tensor self, Tensor target, Scalar p, Scalar margin, Tensor? weight=None, int reduction=Mean, *, Tensor(a!) grad_input) -> Tensor(a!)
  python_module: nn
  dispatch:
    CPU: multi_margin_loss_cpu_backward_out
    CUDA: legacy::cuda::_thnn_multi_margin_loss_backward_out

- func: multi_margin_loss_backward(Tensor grad_output, Tensor self, Tensor target, Scalar p, Scalar margin, Tensor? weight=None, int reduction=Mean) -> Tensor
  python_module: nn
  dispatch:
    CPU: multi_margin_loss_cpu_backward
    CUDA: legacy::cuda::_thnn_multi_margin_loss_backward

- func: multilabel_margin_loss.out(Tensor self, Tensor target, int reduction=Mean, *, Tensor(a!) out) -> Tensor(a!)
  python_module: nn

- func: multilabel_margin_loss(Tensor self, Tensor target, int reduction=Mean) -> Tensor
  use_c10_dispatcher: full
  python_module: nn

- func: multilabel_margin_loss_forward.output(Tensor self, Tensor target, int reduction, *, Tensor(a!) output, Tensor(b!) is_target) -> (Tensor(a!), Tensor(b!))
  python_module: nn
  dispatch:
    CPU: multilabel_margin_loss_forward_out_cpu
    CUDA: legacy::cuda::_thnn_multilabel_margin_loss_forward_out

- func: multilabel_margin_loss_forward(Tensor self, Tensor target, int reduction) -> (Tensor output, Tensor is_target)
  use_c10_dispatcher: full
  python_module: nn
  dispatch:
    CPU: multilabel_margin_loss_forward_cpu
    CUDA: legacy::cuda::_thnn_multilabel_margin_loss_forward

- func: multilabel_margin_loss_backward.grad_input(Tensor grad_output, Tensor self, Tensor target, int reduction, Tensor is_target, *, Tensor(a!) grad_input) -> Tensor(a!)
  python_module: nn
  dispatch:
    CPU: multilabel_margin_loss_backward_cpu_out
    CUDA: legacy::cuda::_thnn_multilabel_margin_loss_backward_out

- func: multilabel_margin_loss_backward(Tensor grad_output, Tensor self, Tensor target, int reduction, Tensor is_target) -> Tensor
  use_c10_dispatcher: full
  python_module: nn
  dispatch:
    CPU: multilabel_margin_loss_backward_cpu
    CUDA: legacy::cuda::_thnn_multilabel_margin_loss_backward

- func: nll_loss.out(Tensor self, Tensor target, Tensor? weight=None, int reduction=Mean, int ignore_index=-100, *, Tensor(a!) out) -> Tensor(a!)
  python_module: nn

- func: nll_loss(Tensor self, Tensor target, Tensor? weight=None, int reduction=Mean, int ignore_index=-100) -> Tensor
  python_module: nn

- func: nll_loss_forward.output(Tensor self, Tensor target, Tensor? weight, int reduction, int ignore_index, *, Tensor(a!) output, Tensor(b!) total_weight) -> (Tensor(a!), Tensor(b!))
  python_module: nn
  dispatch:
    CPU: nll_loss_forward_out_cpu
    CUDA: legacy::cuda::_thnn_nll_loss_forward_out

- func: nll_loss_forward(Tensor self, Tensor target, Tensor? weight, int reduction, int ignore_index) -> (Tensor output, Tensor total_weight)
  python_module: nn
  dispatch:
    CPU: nll_loss_forward_cpu
    CUDA: legacy::cuda::_thnn_nll_loss_forward

- func: nll_loss_backward.grad_input(Tensor grad_output, Tensor self, Tensor target, Tensor? weight, int reduction, int ignore_index, Tensor total_weight, *, Tensor(a!) grad_input) -> Tensor(a!)
  python_module: nn
  dispatch:
    CPU: nll_loss_backward_out_cpu
    CUDA: legacy::cuda::_thnn_nll_loss_backward_out

- func: nll_loss_backward(Tensor grad_output, Tensor self, Tensor target, Tensor? weight, int reduction, int ignore_index, Tensor total_weight) -> Tensor
  python_module: nn
  dispatch:
    CPU: nll_loss_backward_cpu
    CUDA: legacy::cuda::_thnn_nll_loss_backward

- func: nll_loss2d.out(Tensor self, Tensor target, Tensor? weight=None, int reduction=Mean, int ignore_index=-100, *, Tensor(a!) out) -> Tensor(a!)
  python_module: nn

- func: nll_loss2d(Tensor self, Tensor target, Tensor? weight=None, int reduction=Mean, int ignore_index=-100) -> Tensor
  python_module: nn

- func: nll_loss2d_forward.output(Tensor self, Tensor target, Tensor? weight, int reduction, int ignore_index, *, Tensor(a!) output, Tensor(b!) total_weight) -> (Tensor(a!), Tensor(b!))
  python_module: nn
  dispatch:
    CPU: nll_loss2d_forward_out_cpu
    CUDA: legacy::cuda::_thnn_nll_loss2d_forward_out

- func: nll_loss2d_forward(Tensor self, Tensor target, Tensor? weight, int reduction, int ignore_index) -> (Tensor output, Tensor total_weight)
  python_module: nn
  dispatch:
    CPU: nll_loss2d_forward_cpu
    CUDA: legacy::cuda::_thnn_nll_loss2d_forward

- func: nll_loss2d_backward.grad_input(Tensor grad_output, Tensor self, Tensor target, Tensor? weight, int reduction, int ignore_index, Tensor total_weight, *, Tensor(a!) grad_input) -> Tensor(a!)
  python_module: nn
  dispatch:
    CPU: nll_loss2d_backward_out_cpu
    CUDA: legacy::cuda::_thnn_nll_loss2d_backward_out

- func: nll_loss2d_backward(Tensor grad_output, Tensor self, Tensor target, Tensor? weight, int reduction, int ignore_index, Tensor total_weight) -> Tensor
  python_module: nn
  dispatch:
    CPU: nll_loss2d_backward_cpu
    CUDA: legacy::cuda::_thnn_nll_loss2d_backward

- func: smooth_l1_loss.out(Tensor self, Tensor target, int reduction=Mean, *, Tensor(a!) out) -> Tensor(a!)
  python_module: nn
  dispatch:
    CPU: smooth_l1_loss_out
    CUDA: smooth_l1_loss_out

- func: smooth_l1_loss(Tensor self, Tensor target, int reduction=Mean) -> Tensor
  use_c10_dispatcher: full
  python_module: nn

- func: smooth_l1_loss_backward.grad_input(Tensor grad_output, Tensor self, Tensor target, int reduction, *, Tensor(a!) grad_input) -> Tensor(a!)
  python_module: nn
  dispatch:
    CPU: smooth_l1_loss_backward_out
    CUDA: smooth_l1_loss_backward_out

- func: smooth_l1_loss_backward(Tensor grad_output, Tensor self, Tensor target, int reduction) -> Tensor
  use_c10_dispatcher: full
  python_module: nn

- func: soft_margin_loss.out(Tensor self, Tensor target, int reduction=Mean, *, Tensor(a!) out) -> Tensor(a!)
  python_module: nn

- func: soft_margin_loss(Tensor self, Tensor target, int reduction=Mean) -> Tensor
  use_c10_dispatcher: full
  python_module: nn

- func: soft_margin_loss_backward.grad_input(Tensor grad_output, Tensor self, Tensor target, int reduction, *, Tensor(a!) grad_input) -> Tensor(a!)
  python_module: nn

- func: soft_margin_loss_backward(Tensor grad_output, Tensor self, Tensor target, int reduction) -> Tensor
  use_c10_dispatcher: full
  python_module: nn

- func: elu.out(Tensor self, Scalar alpha=1, Scalar scale=1, Scalar input_scale=1, *, Tensor(a!) out) -> Tensor(a!)
  python_module: nn
  dispatch:
    CPU: elu_out
    CUDA: elu_out
    QuantizedCPU: quantized_elu_out

- func: elu(Tensor self, Scalar alpha=1, Scalar scale=1, Scalar input_scale=1) -> Tensor
  use_c10_dispatcher: full
  python_module: nn
  dispatch:
    CPU: elu
    CUDA: elu
    QuantizedCPU: quantized_elu

- func: elu_backward.grad_input(Tensor grad_output, Scalar alpha, Scalar scale, Scalar input_scale, Tensor output, *, Tensor(a!) grad_input) -> Tensor(a!)
  python_module: nn
  dispatch:
    CPU: elu_backward_out
    CUDA: elu_backward_out

- func: elu_backward(Tensor grad_output, Scalar alpha, Scalar scale, Scalar input_scale, Tensor output) -> Tensor
  use_c10_dispatcher: full
  python_module: nn

- func: elu_(Tensor(a!) self, Scalar alpha=1, Scalar scale=1, Scalar input_scale=1) -> Tensor(a!)
  python_module: nn
  dispatch:
    CPU: elu_
    CUDA: elu_
    QuantizedCPU: quantized_elu_

- func: glu.out(Tensor self, int dim=-1, *, Tensor(a!) out) -> Tensor(a!)
  python_module: nn
  dispatch:
    CPU: glu_out
    CUDA: legacy::cuda::_thnn_glu_forward_out

- func: glu(Tensor self, int dim=-1) -> Tensor
  use_c10_dispatcher: full
  python_module: nn
  dispatch:
    CPU: glu
    CUDA: legacy::cuda::_thnn_glu_forward

- func: glu_backward.grad_input(Tensor grad_output, Tensor self, int dim, *, Tensor(a!) grad_input) -> Tensor(a!)
  python_module: nn
  dispatch:
    CPU: glu_backward_out
    CUDA: legacy::cuda::_thnn_glu_backward_out

- func: glu_backward(Tensor grad_output, Tensor self, int dim) -> Tensor
  use_c10_dispatcher: full
  python_module: nn
  dispatch:
    CPU: glu_backward
    CUDA: legacy::cuda::_thnn_glu_backward

- func: hardsigmoid.out(Tensor self, *, Tensor(a!) out) -> Tensor(a!)
  python_module: nn

- func: hardsigmoid(Tensor self) -> Tensor
  use_c10_dispatcher: full
  python_module: nn
  dispatch:
    CPU: hardsigmoid
    CUDA: hardsigmoid
    QuantizedCPU: quantized_hardsigmoid

- func: hardsigmoid_(Tensor(a!) self) -> Tensor(a!)
  python_module: nn

- func: hardsigmoid_backward(Tensor grad_output, Tensor self) -> Tensor
  use_c10_dispatcher: full
  python_module: nn
  dispatch:
    CPU: hardsigmoid_backward
    CUDA: hardsigmoid_backward

- func: hardtanh.out(Tensor self, Scalar min_val=-1, Scalar max_val=1, *, Tensor(a!) out) -> Tensor(a!)
  python_module: nn
  dispatch:
    CPU: hardtanh_out
    CUDA: hardtanh_out
    QuantizedCPU: quantized_hardtanh_out

- func: hardtanh(Tensor self, Scalar min_val=-1, Scalar max_val=1) -> Tensor
  use_c10_dispatcher: full
  python_module: nn
  dispatch:
    CPU: hardtanh
    CUDA: hardtanh
    QuantizedCPU: quantized_hardtanh

- func: hardtanh_backward.grad_input(Tensor grad_output, Tensor self, Scalar min_val, Scalar max_val, *, Tensor(a!) grad_input) -> Tensor(a!)
  python_module: nn
  dispatch:
    CPU: hardtanh_backward_out
    CUDA: hardtanh_backward_out

- func: hardtanh_backward(Tensor grad_output, Tensor self, Scalar min_val, Scalar max_val) -> Tensor
  use_c10_dispatcher: full
  python_module: nn

- func: hardtanh_(Tensor(a!) self, Scalar min_val=-1, Scalar max_val=1) -> Tensor(a!)
  python_module: nn
  dispatch:
    CPU: hardtanh_
    CUDA: hardtanh_
    QuantizedCPU: quantized_hardtanh_

- func: hardswish.out(Tensor self, *, Tensor(a!) out) -> Tensor(a!)
  python_module: nn

- func: hardswish(Tensor self) -> Tensor
  use_c10_dispatcher: full
  python_module: nn

- func: hardswish_(Tensor(a!) self) -> Tensor(a!)
  python_module: nn

- func: hardswish_backward(Tensor grad_output, Tensor self) -> Tensor
  use_c10_dispatcher: full
  python_module: nn
  dispatch:
    CPU: hardswish_backward
    CUDA: hardswish_backward

- func: leaky_relu.out(Tensor self, Scalar negative_slope=0.01, *, Tensor(a!) out) -> Tensor(a!)
  python_module: nn
  dispatch:
    CPU: leaky_relu_out
    CUDA: leaky_relu_out
    QuantizedCPU: quantized_leaky_relu_out

- func: leaky_relu(Tensor self, Scalar negative_slope=0.01) -> Tensor
  use_c10_dispatcher: full
  python_module: nn
  dispatch:
    CPU: leaky_relu
    CUDA: leaky_relu
    QuantizedCPU: quantized_leaky_relu

- func: leaky_relu_backward(Tensor grad_output, Tensor self, Scalar negative_slope, bool self_is_result) -> Tensor
  use_c10_dispatcher: full
  python_module: nn

- func: leaky_relu_(Tensor(a!) self, Scalar negative_slope=0.01) -> Tensor(a!)
  python_module: nn
  dispatch:
    CPU: leaky_relu_
    CUDA: leaky_relu_
    QuantizedCPU: quantized_leaky_relu_

- func: log_sigmoid.out(Tensor self, *, Tensor(a!) out) -> Tensor(a!)
  python_module: nn

- func: log_sigmoid(Tensor self) -> Tensor
  use_c10_dispatcher: full
  python_module: nn

- func: log_sigmoid_forward.output(Tensor self, *, Tensor(a!) output, Tensor(b!) buffer) -> (Tensor(a!), Tensor(b!))
  python_module: nn
  dispatch:
    CPU: log_sigmoid_forward_out_cpu
    CUDA: legacy::cuda::_thnn_log_sigmoid_forward_out

- func: log_sigmoid_forward(Tensor self) -> (Tensor output, Tensor buffer)
  use_c10_dispatcher: full
  python_module: nn
  dispatch:
    CPU: log_sigmoid_forward_cpu
    CUDA: legacy::cuda::_thnn_log_sigmoid_forward

- func: log_sigmoid_backward.grad_input(Tensor grad_output, Tensor self, Tensor buffer, *, Tensor(a!) grad_input) -> Tensor(a!)
  python_module: nn
  dispatch:
    CPU: log_sigmoid_backward_out_cpu
    CUDA: legacy::cuda::_thnn_log_sigmoid_backward_out

- func: log_sigmoid_backward(Tensor grad_output, Tensor self, Tensor buffer) -> Tensor
  use_c10_dispatcher: full
  python_module: nn
  dispatch:
    CPU: log_sigmoid_backward_cpu
    CUDA: legacy::cuda::_thnn_log_sigmoid_backward

- func: rrelu_with_noise.out(Tensor self, Tensor noise, Scalar lower=0.125, Scalar upper=0.3333333333333333, bool training=False, Generator? generator=None, *, Tensor(a!) out) -> Tensor(a!)
  python_module: nn
  dispatch:
    CPU: rrelu_with_noise_out_cpu
    CUDA: legacy::cuda::_thnn_rrelu_with_noise_forward_out

- func: rrelu_with_noise(Tensor self, Tensor noise, Scalar lower=0.125, Scalar upper=0.3333333333333333, bool training=False, Generator? generator=None) -> Tensor
  python_module: nn
  dispatch:
    CPU: rrelu_with_noise_cpu
    CUDA: legacy::cuda::_thnn_rrelu_with_noise_forward

- func: rrelu_with_noise_backward(Tensor grad_output, Tensor self, Tensor noise, Scalar lower, Scalar upper, bool training, bool self_is_result) -> Tensor
  use_c10_dispatcher: full
  python_module: nn

- func: rrelu_with_noise_(Tensor(a!) self, Tensor noise, Scalar lower=0.125, Scalar upper=0.3333333333333333, bool training=False, Generator? generator=None) -> Tensor(a!)
  python_module: nn
  dispatch:
    CPU: rrelu_with_noise_cpu_
    CUDA: legacy::cuda::_thnn_rrelu_with_noise_forward_

- func: softplus.out(Tensor self, Scalar beta=1, Scalar threshold=20, *, Tensor(a!) out) -> Tensor(a!)
  python_module: nn

- func: softplus(Tensor self, Scalar beta=1, Scalar threshold=20) -> Tensor
  use_c10_dispatcher: full
  python_module: nn

- func: softplus_backward.grad_input(Tensor grad_output, Tensor self, Scalar beta, Scalar threshold, Tensor output, *, Tensor(a!) grad_input) -> Tensor(a!)
  python_module: nn
  dispatch:
    CPU: softplus_backward_out
    CUDA: softplus_backward_out

- func: softplus_backward(Tensor grad_output, Tensor self, Scalar beta, Scalar threshold, Tensor output) -> Tensor
  use_c10_dispatcher: full
  python_module: nn

- func: softshrink.out(Tensor self, Scalar lambd=0.5, *, Tensor(a!) out) -> Tensor(a!)
  python_module: nn

- func: softshrink(Tensor self, Scalar lambd=0.5) -> Tensor
  use_c10_dispatcher: full
  python_module: nn

- func: softshrink_backward.grad_input(Tensor grad_output, Tensor self, Scalar lambd, *, Tensor(a!) grad_input) -> Tensor(a!)
  python_module: nn
  dispatch:
    CPU: softshrink_backward_out
    CUDA: softshrink_backward_out

- func: softshrink_backward(Tensor grad_output, Tensor self, Scalar lambd) -> Tensor
  use_c10_dispatcher: full
  python_module: nn

- func: adaptive_avg_pool2d.out(Tensor self, int[2] output_size, *, Tensor(a!) out) -> Tensor(a!)
  python_module: nn
  dispatch:
    CPU: adaptive_avg_pool2d_out_cpu
    CUDA: adaptive_avg_pool2d_out_cuda
    MkldnnCPU: mkldnn_adaptive_avg_pool2d_out

- func: adaptive_avg_pool2d(Tensor self, int[2] output_size) -> Tensor
  use_c10_dispatcher: full
  python_module: nn

- func: mkldnn_adaptive_avg_pool2d(Tensor self, int[2] output_size) -> Tensor
  use_c10_dispatcher: full
  dispatch:
    MkldnnCPU: mkldnn_adaptive_avg_pool2d
  requires_tensor: True

- func: _adaptive_avg_pool2d(Tensor self, int[2] output_size) -> Tensor
  use_c10_dispatcher: full
  dispatch:
    CPU: adaptive_avg_pool2d_cpu
    CUDA: adaptive_avg_pool2d_cuda
    QuantizedCPU: quantized_adaptive_avg_pool2d

- func: _adaptive_avg_pool2d_backward(Tensor grad_output, Tensor self) -> Tensor
  use_c10_dispatcher: full
  python_module: nn
  dispatch:
    CPU: adaptive_avg_pool2d_backward_cpu
    CUDA: adaptive_avg_pool2d_backward_cuda

- func: adaptive_avg_pool3d.out(Tensor self, int[3] output_size, *, Tensor(a!) out) -> Tensor(a!)
  python_module: nn
  dispatch:
    CPU: adaptive_avg_pool3d_out_cpu
    CUDA: adaptive_avg_pool3d_out_cuda

- func: adaptive_avg_pool3d(Tensor self, int[3] output_size) -> Tensor
  use_c10_dispatcher: full
  python_module: nn
  dispatch:
    CPU: adaptive_avg_pool3d_cpu
    CUDA: adaptive_avg_pool3d_cuda

- func: adaptive_avg_pool3d_backward.grad_input(Tensor grad_output, Tensor self, *, Tensor(a!) grad_input) -> Tensor(a!)
  python_module: nn
  dispatch:
    CPU: adaptive_avg_pool3d_backward_out_cpu
    CUDA: adaptive_avg_pool3d_backward_out_cuda

- func: adaptive_avg_pool3d_backward(Tensor grad_output, Tensor self) -> Tensor
  use_c10_dispatcher: full
  python_module: nn
  dispatch:
    CPU: adaptive_avg_pool3d_backward_cpu
    CUDA: adaptive_avg_pool3d_backward_cuda

# Return: (Tensor output, Tensor indices)
- func: adaptive_max_pool2d.out(Tensor self, int[2] output_size, *, Tensor(a!) out, Tensor(b!) indices) -> (Tensor(a!), Tensor(b!))
  python_module: nn
  dispatch:
    CPU: adaptive_max_pool2d_out_cpu
    CUDA: adaptive_max_pool2d_out_cuda

# Return: (Tensor output, Tensor indices)
- func: adaptive_max_pool2d(Tensor self, int[2] output_size) -> (Tensor, Tensor)
  use_c10_dispatcher: full
  python_module: nn
  dispatch:
    CPU: adaptive_max_pool2d_cpu
    CUDA: adaptive_max_pool2d_cuda

- func: adaptive_max_pool2d_backward.grad_input(Tensor grad_output, Tensor self, Tensor indices, *, Tensor(a!) grad_input) -> Tensor(a!)
  python_module: nn
  dispatch:
    CPU: adaptive_max_pool2d_backward_out_cpu
    CUDA: adaptive_max_pool2d_backward_out_cuda

- func: adaptive_max_pool2d_backward(Tensor grad_output, Tensor self, Tensor indices) -> Tensor
  use_c10_dispatcher: full
  python_module: nn
  dispatch:
    CPU: adaptive_max_pool2d_backward_cpu
    CUDA: adaptive_max_pool2d_backward_cuda

# Return: (Tensor output, Tensor indices)
- func: adaptive_max_pool3d.out(Tensor self, int[3] output_size, *, Tensor(a!) out, Tensor(b!) indices) -> (Tensor(a!), Tensor(b!))
  python_module: nn
  dispatch:
    CPU: adaptive_max_pool3d_out_cpu
    CUDA: adaptive_max_pool3d_out_cuda

# Return: (Tensor output, Tensor indices)
- func: adaptive_max_pool3d(Tensor self, int[3] output_size) -> (Tensor, Tensor)
  use_c10_dispatcher: full
  python_module: nn
  dispatch:
    CPU: adaptive_max_pool3d_cpu
    CUDA: adaptive_max_pool3d_cuda

- func: adaptive_max_pool3d_backward.grad_input(Tensor grad_output, Tensor self, Tensor indices, *, Tensor(a!) grad_input) -> Tensor(a!)
  python_module: nn
  dispatch:
    CPU: adaptive_max_pool3d_backward_out_cpu
    CUDA: adaptive_max_pool3d_backward_out_cuda

- func: adaptive_max_pool3d_backward(Tensor grad_output, Tensor self, Tensor indices) -> Tensor
  use_c10_dispatcher: full
  python_module: nn
  dispatch:
    CPU: adaptive_max_pool3d_backward_cpu
    CUDA: adaptive_max_pool3d_backward_cuda

- func: avg_pool2d.out(Tensor self, int[2] kernel_size, int[2] stride=[], int[2] padding=0, bool ceil_mode=False, bool count_include_pad=True, int? divisor_override=None, *, Tensor(a!) out) -> Tensor(a!)
  python_module: nn
  dispatch:
    CPU: avg_pool2d_out_cpu
    CUDA: avg_pool2d_out_cuda
    MkldnnCPU: mkldnn_avg_pool2d_out

- func: avg_pool2d(Tensor self, int[2] kernel_size, int[2] stride=[], int[2] padding=0, bool ceil_mode=False, bool count_include_pad=True, int? divisor_override=None) -> Tensor
  use_c10_dispatcher: full
  python_module: nn
  dispatch:
    CPU: avg_pool2d_cpu
    CUDA: avg_pool2d_cuda
    MkldnnCPU: mkldnn_avg_pool2d
    QuantizedCPU: quantized_avg_pool2d

- func: avg_pool2d_backward.grad_input(Tensor grad_output, Tensor self, int[2] kernel_size, int[2] stride, int[2] padding, bool ceil_mode, bool count_include_pad, int? divisor_override, *, Tensor(a!) grad_input) -> Tensor(a!)
  python_module: nn
  dispatch:
    CPU: avg_pool2d_backward_out_cpu
    CUDA: avg_pool2d_backward_out_cuda

- func: avg_pool2d_backward(Tensor grad_output, Tensor self, int[2] kernel_size, int[2] stride, int[2] padding, bool ceil_mode, bool count_include_pad, int? divisor_override) -> Tensor
  use_c10_dispatcher: full
  python_module: nn
  dispatch:
    CPU: avg_pool2d_backward_cpu
    CUDA: avg_pool2d_backward_cuda

- func: avg_pool3d.out(Tensor self, int[3] kernel_size, int[3] stride=[], int[3] padding=0, bool ceil_mode=False, bool count_include_pad=True, int? divisor_override=None, *, Tensor(a!) out) -> Tensor(a!)
  python_module: nn
  dispatch:
    CPU: avg_pool3d_out_cpu
    CUDA: avg_pool3d_out_cuda

- func: avg_pool3d(Tensor self, int[3] kernel_size, int[3] stride=[], int[3] padding=0, bool ceil_mode=False, bool count_include_pad=True, int? divisor_override=None) -> Tensor
  use_c10_dispatcher: full
  python_module: nn
  dispatch:
    CPU: avg_pool3d_cpu
    CUDA: avg_pool3d_cuda
    QuantizedCPU: quantized_avg_pool3d

- func: avg_pool3d_backward.grad_input(Tensor grad_output, Tensor self, int[3] kernel_size, int[3] stride, int[3] padding, bool ceil_mode, bool count_include_pad, int? divisor_override, *, Tensor(a!) grad_input) -> Tensor(a!)
  python_module: nn
  dispatch:
    CPU: avg_pool3d_backward_out_cpu
    CUDA: avg_pool3d_backward_out_cuda

- func: avg_pool3d_backward(Tensor grad_output, Tensor self, int[3] kernel_size, int[3] stride, int[3] padding, bool ceil_mode, bool count_include_pad, int? divisor_override) -> Tensor
  use_c10_dispatcher: full
  python_module: nn
  dispatch:
    CPU: avg_pool3d_backward_cpu
    CUDA: avg_pool3d_backward_cuda

# Return: (Tensor output, Tensor indices)
- func: fractional_max_pool2d.output(Tensor self, int[2] kernel_size, int[2] output_size, Tensor random_samples, *, Tensor(a!) output, Tensor(b!) indices) -> (Tensor(a!), Tensor(b!))
  python_module: nn
  dispatch:
    CPU: fractional_max_pool2d_out_cpu
    CUDA: fractional_max_pool2d_out_cuda

# Return: (Tensor output, Tensor indices)
- func: fractional_max_pool2d(Tensor self, int[2] kernel_size, int[2] output_size, Tensor random_samples) -> (Tensor, Tensor)
  use_c10_dispatcher: full
  python_module: nn
  dispatch:
    CPU: fractional_max_pool2d_cpu
    CUDA: fractional_max_pool2d_cuda

- func: fractional_max_pool2d_backward.grad_input(Tensor grad_output, Tensor self, int[2] kernel_size, int[2] output_size, Tensor indices, *, Tensor(a!) grad_input) -> Tensor(a!)
  python_module: nn
  dispatch:
    CPU: fractional_max_pool2d_backward_out_cpu
    CUDA: fractional_max_pool2d_backward_out_cuda

- func: fractional_max_pool2d_backward(Tensor grad_output, Tensor self, int[2] kernel_size, int[2] output_size, Tensor indices) -> Tensor
  use_c10_dispatcher: full
  python_module: nn
  dispatch:
    CPU: fractional_max_pool2d_backward_cpu
    CUDA: fractional_max_pool2d_backward_cuda

# Return: (Tensor output, Tensor indices)
- func: fractional_max_pool3d.output(Tensor self, int[3] kernel_size, int[3] output_size, Tensor random_samples, *, Tensor(a!) output, Tensor(b!) indices) -> (Tensor(a!), Tensor(b!))
  python_module: nn
  dispatch:
    CPU: fractional_max_pool3d_out_cpu
    CUDA: fractional_max_pool3d_out_cuda

# Return: (Tensor output, Tensor indices)
- func: fractional_max_pool3d(Tensor self, int[3] kernel_size, int[3] output_size, Tensor random_samples) -> (Tensor, Tensor)
  use_c10_dispatcher: full
  python_module: nn
  dispatch:
    CPU: fractional_max_pool3d_cpu
    CUDA: fractional_max_pool3d_cuda

- func: fractional_max_pool3d_backward.grad_input(Tensor grad_output, Tensor self, int[3] kernel_size, int[3] output_size, Tensor indices, *, Tensor(a!) grad_input) -> Tensor(a!)
  python_module: nn
  dispatch:
    CPU: fractional_max_pool3d_backward_out_cpu
    CUDA: fractional_max_pool3d_backward_out_cuda

- func: fractional_max_pool3d_backward(Tensor grad_output, Tensor self, int[3] kernel_size, int[3] output_size, Tensor indices) -> Tensor
  use_c10_dispatcher: full
  python_module: nn
  dispatch:
    CPU: fractional_max_pool3d_backward_cpu
    CUDA: fractional_max_pool3d_backward_cuda

# Return: (Tensor output, Tensor indices)
- func: max_pool2d_with_indices.out(Tensor self, int[2] kernel_size, int[2] stride=[], int[2] padding=0, int[2] dilation=1, bool ceil_mode=False, *, Tensor(a!) out, Tensor(b!) indices) -> (Tensor(a!), Tensor(b!))
  python_module: nn
  dispatch:
    CPU: max_pool2d_with_indices_out_cpu
    CUDA: max_pool2d_with_indices_out_cuda

# Return: (Tensor output, Tensor indices)
- func: max_pool2d_with_indices(Tensor self, int[2] kernel_size, int[2] stride=[], int[2] padding=0, int[2] dilation=1, bool ceil_mode=False) -> (Tensor, Tensor)
  use_c10_dispatcher: full
  python_module: nn
  dispatch:
    CPU: max_pool2d_with_indices_cpu
    CUDA: max_pool2d_with_indices_cuda
  supports_named_tensor: True

- func: max_pool2d_with_indices_backward.grad_input(Tensor grad_output, Tensor self, int[2] kernel_size, int[2] stride, int[2] padding, int[2] dilation, bool ceil_mode, Tensor indices, *, Tensor(a!) grad_input) -> Tensor(a!)
  python_module: nn
  dispatch:
    CPU: max_pool2d_with_indices_backward_out_cpu
    CUDA: max_pool2d_with_indices_backward_out_cuda

- func: max_pool2d_with_indices_backward(Tensor grad_output, Tensor self, int[2] kernel_size, int[2] stride, int[2] padding, int[2] dilation, bool ceil_mode, Tensor indices) -> Tensor
  use_c10_dispatcher: full
  python_module: nn
  dispatch:
    CPU: max_pool2d_with_indices_backward_cpu
    CUDA: max_pool2d_with_indices_backward_cuda

# Return: (Tensor output, Tensor indices)
- func: max_pool3d_with_indices.out(Tensor self, int[3] kernel_size, int[3] stride=[], int[3] padding=0, int[3] dilation=1, bool ceil_mode=False, *, Tensor(a!) out, Tensor(b!) indices) -> (Tensor(a!), Tensor(b!))
  python_module: nn
  dispatch:
    CPU: max_pool3d_with_indices_out_cpu
    CUDA: max_pool3d_with_indices_out_cuda

# Return: (Tensor output, Tensor indices)
- func: max_pool3d_with_indices(Tensor self, int[3] kernel_size, int[3] stride=[], int[3] padding=0, int[3] dilation=1, bool ceil_mode=False) -> (Tensor, Tensor)
  use_c10_dispatcher: full
  python_module: nn
  dispatch:
    CPU: max_pool3d_with_indices_cpu
    CUDA: max_pool3d_with_indices_cuda
  supports_named_tensor: True

- func: max_pool3d_with_indices_backward.grad_input(Tensor grad_output, Tensor self, int[3] kernel_size, int[3] stride, int[3] padding, int[3] dilation, bool ceil_mode, Tensor indices, *, Tensor(a!) grad_input) -> Tensor(a!)
  python_module: nn
  dispatch:
    CPU: max_pool3d_with_indices_backward_out_cpu
    CUDA: max_pool3d_with_indices_backward_out_cuda

- func: max_pool3d_with_indices_backward(Tensor grad_output, Tensor self, int[3] kernel_size, int[3] stride, int[3] padding, int[3] dilation, bool ceil_mode, Tensor indices) -> Tensor
  use_c10_dispatcher: full
  python_module: nn
  dispatch:
    CPU: max_pool3d_with_indices_backward_cpu
    CUDA: max_pool3d_with_indices_backward_cuda

- func: max_unpool2d.out(Tensor self, Tensor indices, int[2] output_size, *, Tensor(a!) out) -> Tensor(a!)
  python_module: nn
  dispatch:
    CPU: max_unpooling2d_forward_out_cpu
    CUDA: max_unpooling2d_forward_out_cuda

- func: max_unpool2d(Tensor self, Tensor indices, int[2] output_size) -> Tensor
  use_c10_dispatcher: full
  python_module: nn
  dispatch:
    CPU: max_unpooling2d_forward_cpu
    CUDA: max_unpooling2d_forward_cuda

- func: max_unpool2d_backward.grad_input(Tensor grad_output, Tensor self, Tensor indices, int[2] output_size, *, Tensor(a!) grad_input) -> Tensor(a!)
  python_module: nn
  dispatch:
    CPU: max_unpooling2d_backward_out_cpu
    CUDA: max_unpooling2d_backward_out_cuda

- func: max_unpool2d_backward(Tensor grad_output, Tensor self, Tensor indices, int[2] output_size) -> Tensor
  use_c10_dispatcher: full
  python_module: nn
  dispatch:
    CPU: max_unpooling2d_backward_cpu
    CUDA: max_unpooling2d_backward_cuda

- func: max_unpool3d.out(Tensor self, Tensor indices, int[3] output_size, int[3] stride, int[3] padding, *, Tensor(a!) out) -> Tensor(a!)
  python_module: nn
  dispatch:
    CPU: max_unpooling3d_forward_out_cpu
    CUDA: max_unpooling3d_forward_out_cuda

- func: max_unpool3d(Tensor self, Tensor indices, int[3] output_size, int[3] stride, int[3] padding) -> Tensor
  use_c10_dispatcher: full
  python_module: nn
  dispatch:
    CPU: max_unpooling3d_forward_cpu
    CUDA: max_unpooling3d_forward_cuda

- func: max_unpool3d_backward.grad_input(Tensor grad_output, Tensor self, Tensor indices, int[3] output_size, int[3] stride, int[3] padding, *, Tensor(a!) grad_input) -> Tensor(a!)
  python_module: nn
  dispatch:
    CPU: max_unpooling3d_backward_out_cpu
    CUDA: max_unpooling3d_backward_out_cuda

- func: max_unpool3d_backward(Tensor grad_output, Tensor self, Tensor indices, int[3] output_size, int[3] stride, int[3] padding) -> Tensor
  use_c10_dispatcher: full
  python_module: nn
  dispatch:
    CPU: max_unpooling3d_backward_cpu
    CUDA: max_unpooling3d_backward_cuda

- func: reflection_pad1d.out(Tensor self, int[2] padding, *, Tensor(a!) out) -> Tensor(a!)
  python_module: nn
  dispatch:
    CPU: reflection_pad1d_out_cpu
    CUDA: reflection_pad1d_out_cuda

- func: reflection_pad1d(Tensor self, int[2] padding) -> Tensor
  use_c10_dispatcher: full
  python_module: nn
  dispatch:
    CPU: reflection_pad1d_cpu
    CUDA: reflection_pad1d_cuda
    QuantizedCPU: reflection_pad1d_cpu

- func: reflection_pad1d_backward.grad_input(Tensor grad_output, Tensor self, int[2] padding, *, Tensor(a!) grad_input) -> Tensor(a!)
  python_module: nn
  dispatch:
    CPU: reflection_pad1d_backward_out_cpu
    CUDA: reflection_pad1d_backward_out_cuda

- func: reflection_pad1d_backward(Tensor grad_output, Tensor self, int[2] padding) -> Tensor
  use_c10_dispatcher: full
  python_module: nn
  dispatch:
    CPU: reflection_pad1d_backward_cpu
    CUDA: reflection_pad1d_backward_cuda

- func: reflection_pad2d.out(Tensor self, int[4] padding, *, Tensor(a!) out) -> Tensor(a!)
  python_module: nn
  dispatch:
    CPU: reflection_pad2d_out_cpu
    CUDA: reflection_pad2d_out_cuda

- func: reflection_pad2d(Tensor self, int[4] padding) -> Tensor
  use_c10_dispatcher: full
  python_module: nn
  dispatch:
    CPU: reflection_pad2d_cpu
    CUDA: reflection_pad2d_cuda

- func: reflection_pad2d_backward.grad_input(Tensor grad_output, Tensor self, int[4] padding, *, Tensor(a!) grad_input) -> Tensor(a!)
  python_module: nn
  dispatch:
    CPU: reflection_pad2d_backward_out_cpu
    CUDA: reflection_pad2d_backward_out_cuda

- func: reflection_pad2d_backward(Tensor grad_output, Tensor self, int[4] padding) -> Tensor
  use_c10_dispatcher: full
  python_module: nn
  dispatch:
    CPU: reflection_pad2d_backward_cpu
    CUDA: reflection_pad2d_backward_cuda

- func: replication_pad1d.out(Tensor self, int[2] padding, *, Tensor(a!) out) -> Tensor(a!)
  python_module: nn
  dispatch:
    CPU: replication_pad1d_out_cpu
    CUDA: replication_pad1d_out_cuda

- func: replication_pad1d(Tensor self, int[2] padding) -> Tensor
  use_c10_dispatcher: full
  python_module: nn
  dispatch:
    CPU: replication_pad1d_cpu
    CUDA: replication_pad1d_cuda

- func: replication_pad1d_backward.grad_input(Tensor grad_output, Tensor self, int[2] padding, *, Tensor(a!) grad_input) -> Tensor(a!)
  python_module: nn
  dispatch:
    CPU: replication_pad1d_backward_out_cpu
    CUDA: replication_pad1d_backward_out_cuda

- func: replication_pad1d_backward(Tensor grad_output, Tensor self, int[2] padding) -> Tensor
  use_c10_dispatcher: full
  python_module: nn
  dispatch:
    CPU: replication_pad1d_backward_cpu
    CUDA: replication_pad1d_backward_cuda

- func: replication_pad2d.out(Tensor self, int[4] padding, *, Tensor(a!) out) -> Tensor(a!)
  python_module: nn
  dispatch:
    CPU: replication_pad2d_out_cpu
    CUDA: replication_pad2d_out_cuda

- func: replication_pad2d(Tensor self, int[4] padding) -> Tensor
  use_c10_dispatcher: full
  python_module: nn
  dispatch:
    CPU: replication_pad2d_cpu
    CUDA: replication_pad2d_cuda

- func: replication_pad2d_backward.grad_input(Tensor grad_output, Tensor self, int[4] padding, *, Tensor(a!) grad_input) -> Tensor(a!)
  python_module: nn
  dispatch:
    CPU: replication_pad2d_backward_out_cpu
    CUDA: replication_pad2d_backward_out_cuda

- func: replication_pad2d_backward(Tensor grad_output, Tensor self, int[4] padding) -> Tensor
  use_c10_dispatcher: full
  python_module: nn
  dispatch:
    CPU: replication_pad2d_backward_cpu
    CUDA: replication_pad2d_backward_cuda

- func: replication_pad3d.out(Tensor self, int[6] padding, *, Tensor(a!) out) -> Tensor(a!)
  python_module: nn
  dispatch:
    CPU: replication_pad3d_out_cpu
    CUDA: replication_pad3d_out_cuda

- func: replication_pad3d(Tensor self, int[6] padding) -> Tensor
  use_c10_dispatcher: full
  python_module: nn
  dispatch:
    CPU: replication_pad3d_cpu
    CUDA: replication_pad3d_cuda

- func: replication_pad3d_backward.grad_input(Tensor grad_output, Tensor self, int[6] padding, *, Tensor(a!) grad_input) -> Tensor(a!)
  python_module: nn
  dispatch:
    CPU: replication_pad3d_backward_out_cpu
    CUDA: replication_pad3d_backward_out_cuda

- func: replication_pad3d_backward(Tensor grad_output, Tensor self, int[6] padding) -> Tensor
  use_c10_dispatcher: full
  python_module: nn
  dispatch:
    CPU: replication_pad3d_backward_cpu
    CUDA: replication_pad3d_backward_cuda

- func: upsample_linear1d.out(Tensor self, int[1] output_size, bool align_corners, float? scales=None, *, Tensor(a!) out) -> Tensor(a!)
  python_module: nn
  dispatch:
    CPU: upsample_linear1d_out_cpu
    CUDA: upsample_linear1d_out_cuda

- func: upsample_linear1d(Tensor self, int[1] output_size, bool align_corners, float? scales=None) -> Tensor
  use_c10_dispatcher: full
  python_module: nn
  dispatch:
    CPU: upsample_linear1d_cpu
    CUDA: upsample_linear1d_cuda

- func: upsample_linear1d_backward.grad_input(Tensor grad_output, int[1] output_size, int[3] input_size, bool align_corners, float? scales=None, *, Tensor(a!) grad_input) -> Tensor(a!)
  python_module: nn
  dispatch:
    CPU: upsample_linear1d_backward_out_cpu
    CUDA: upsample_linear1d_backward_out_cuda

- func: upsample_linear1d_backward(Tensor grad_output, int[1] output_size, int[3] input_size, bool align_corners, float? scales=None) -> Tensor
  use_c10_dispatcher: full
  python_module: nn
  dispatch:
    CPU: upsample_linear1d_backward_cpu
    CUDA: upsample_linear1d_backward_cuda

- func: upsample_bilinear2d.out(Tensor self, int[2] output_size, bool align_corners, float? scales_h=None, float? scales_w=None, *, Tensor(a!) out) -> Tensor(a!)
  python_module: nn
  dispatch:
    CPU: upsample_bilinear2d_out_cpu
    CUDA: upsample_bilinear2d_out_cuda

- func: upsample_bilinear2d(Tensor self, int[2] output_size, bool align_corners, float? scales_h=None, float? scales_w=None) -> Tensor
  use_c10_dispatcher: full
  python_module: nn
  dispatch:
    CPU: upsample_bilinear2d_cpu
    CUDA: upsample_bilinear2d_cuda
    QuantizedCPU: quantized_upsample_bilinear2d_cpu

- func: upsample_bilinear2d_backward.grad_input(Tensor grad_output, int[2] output_size, int[4] input_size, bool align_corners, float? scales_h=None, float? scales_w=None, *, Tensor(a!) grad_input) -> Tensor(a!)
  python_module: nn
  dispatch:
    CPU: upsample_bilinear2d_backward_out_cpu
    CUDA: upsample_bilinear2d_backward_out_cuda

- func: upsample_bilinear2d_backward(Tensor grad_output, int[2] output_size, int[4] input_size, bool align_corners, float? scales_h=None, float? scales_w=None) -> Tensor
  use_c10_dispatcher: full
  python_module: nn
  dispatch:
    CPU: upsample_bilinear2d_backward_cpu
    CUDA: upsample_bilinear2d_backward_cuda

- func: upsample_bicubic2d.out(Tensor self, int[2] output_size, bool align_corners, float? scales_h=None, float? scales_w=None, *, Tensor(a!) out) -> Tensor(a!)
  python_module: nn
  dispatch:
    CPU: upsample_bicubic2d_out_cpu
    CUDA: upsample_bicubic2d_out_cuda

- func: upsample_bicubic2d(Tensor self, int[2] output_size, bool align_corners, float? scales_h=None, float? scales_w=None) -> Tensor
  use_c10_dispatcher: full
  python_module: nn
  dispatch:
    CPU: upsample_bicubic2d_cpu
    CUDA: upsample_bicubic2d_cuda

- func: upsample_bicubic2d_backward.grad_input(Tensor grad_output, int[2] output_size, int[4] input_size, bool align_corners, float? scales_h=None, float? scales_w=None, *, Tensor(a!) grad_input) -> Tensor(a!)
  python_module: nn
  dispatch:
    CPU: upsample_bicubic2d_backward_out_cpu
    CUDA: upsample_bicubic2d_backward_out_cuda

- func: upsample_bicubic2d_backward(Tensor grad_output, int[2] output_size, int[4] input_size, bool align_corners, float? scales_h=None, float? scales_w=None) -> Tensor
  use_c10_dispatcher: full
  python_module: nn
  dispatch:
    CPU: upsample_bicubic2d_backward_cpu
    CUDA: upsample_bicubic2d_backward_cuda

- func: upsample_trilinear3d.out(Tensor self, int[3] output_size, bool align_corners, float? scales_d=None, float? scales_h=None, float? scales_w=None, *, Tensor(a!) out) -> Tensor(a!)
  python_module: nn
  dispatch:
    CPU: upsample_trilinear3d_out_cpu
    CUDA: upsample_trilinear3d_out_cuda

- func: upsample_trilinear3d(Tensor self, int[3] output_size, bool align_corners, float? scales_d=None, float? scales_h=None, float? scales_w=None) -> Tensor
  use_c10_dispatcher: full
  python_module: nn
  dispatch:
    CPU: upsample_trilinear3d_cpu
    CUDA: upsample_trilinear3d_cuda

- func: upsample_trilinear3d_backward.grad_input(Tensor grad_output, int[3] output_size, int[5] input_size, bool align_corners, float? scales_d=None, float? scales_h=None, float? scales_w=None, *, Tensor(a!) grad_input) -> Tensor(a!)
  python_module: nn
  dispatch:
    CPU: upsample_trilinear3d_backward_out_cpu
    CUDA: upsample_trilinear3d_backward_out_cuda

- func: upsample_trilinear3d_backward(Tensor grad_output, int[3] output_size, int[5] input_size, bool align_corners, float? scales_d=None, float? scales_h=None, float? scales_w=None) -> Tensor
  use_c10_dispatcher: full
  python_module: nn
  dispatch:
    CPU: upsample_trilinear3d_backward_cpu
    CUDA: upsample_trilinear3d_backward_cuda

- func: upsample_nearest1d.out(Tensor self, int[1] output_size, float? scales=None, *, Tensor(a!) out) -> Tensor(a!)
  python_module: nn
  dispatch:
    CPU: upsample_nearest1d_out_cpu
    CUDA: upsample_nearest1d_out_cuda

- func: upsample_nearest1d(Tensor self, int[1] output_size, float? scales=None) -> Tensor
  use_c10_dispatcher: full
  python_module: nn
  dispatch:
    CPU: upsample_nearest1d_cpu
    CUDA: upsample_nearest1d_cuda

- func: upsample_nearest1d_backward.grad_input(Tensor grad_output, int[1] output_size, int[3] input_size, float? scales=None, *, Tensor(a!) grad_input) -> Tensor(a!)
  python_module: nn
  dispatch:
    CPU: upsample_nearest1d_backward_out_cpu
    CUDA: upsample_nearest1d_backward_out_cuda

- func: upsample_nearest1d_backward(Tensor grad_output, int[1] output_size, int[3] input_size, float? scales=None) -> Tensor
  use_c10_dispatcher: full
  python_module: nn
  dispatch:
    CPU: upsample_nearest1d_backward_cpu
    CUDA: upsample_nearest1d_backward_cuda

- func: upsample_nearest2d.out(Tensor self, int[2] output_size, float? scales_h=None, float? scales_w=None, *, Tensor(a!) out) -> Tensor(a!)
  python_module: nn
  dispatch:
    CPU: upsample_nearest2d_out_cpu
    CUDA: upsample_nearest2d_out_cuda

- func: upsample_nearest2d(Tensor self, int[2] output_size, float? scales_h=None, float? scales_w=None) -> Tensor
  use_c10_dispatcher: full
  python_module: nn
  dispatch:
    CPU: upsample_nearest2d_cpu
    CUDA: upsample_nearest2d_cuda
    QuantizedCPU: quantized_upsample_nearest2d_cpu

- func: upsample_nearest2d_backward.grad_input(Tensor grad_output, int[2] output_size, int[4] input_size, float? scales_h=None, float? scales_w=None, *, Tensor(a!) grad_input) -> Tensor(a!)
  python_module: nn
  dispatch:
    CPU: upsample_nearest2d_backward_out_cpu
    CUDA: upsample_nearest2d_backward_out_cuda

- func: upsample_nearest2d_backward(Tensor grad_output, int[2] output_size, int[4] input_size, float? scales_h=None, float? scales_w=None) -> Tensor
  use_c10_dispatcher: full
  python_module: nn
  dispatch:
    CPU: upsample_nearest2d_backward_cpu
    CUDA: upsample_nearest2d_backward_cuda

- func: upsample_nearest3d.out(Tensor self, int[3] output_size, float? scales_d=None, float? scales_h=None, float? scales_w=None, *, Tensor(a!) out) -> Tensor(a!)
  python_module: nn
  dispatch:
    CPU: upsample_nearest3d_out_cpu
    CUDA: upsample_nearest3d_out_cuda

- func: upsample_nearest3d(Tensor self, int[3] output_size, float? scales_d=None, float? scales_h=None, float? scales_w=None) -> Tensor
  use_c10_dispatcher: full
  python_module: nn
  dispatch:
    CPU: upsample_nearest3d_cpu
    CUDA: upsample_nearest3d_cuda
    QuantizedCPU: quantized_upsample_nearest3d_cpu

- func: upsample_nearest3d_backward.grad_input(Tensor grad_output, int[3] output_size, int[5] input_size, float? scales_d=None, float? scales_h=None, float? scales_w=None, *, Tensor(a!) grad_input) -> Tensor(a!)
  python_module: nn
  dispatch:
    CPU: upsample_nearest3d_backward_out_cpu
    CUDA: upsample_nearest3d_backward_out_cuda

- func: upsample_nearest3d_backward(Tensor grad_output, int[3] output_size, int[5] input_size, float? scales_d=None, float? scales_h=None, float? scales_w=None) -> Tensor
  use_c10_dispatcher: full
  python_module: nn
  dispatch:
    CPU: upsample_nearest3d_backward_cpu
    CUDA: upsample_nearest3d_backward_cuda

- func: sigmoid_backward.grad_input(Tensor grad_output, Tensor output, *, Tensor(a!) grad_input) -> Tensor(a!)
  python_module: nn
  dispatch:
    CPU: sigmoid_backward_out
    CUDA: sigmoid_backward_out

- func: sigmoid_backward(Tensor grad_output, Tensor output) -> Tensor
  use_c10_dispatcher: full
  python_module: nn

- func: tanh_backward.grad_input(Tensor grad_output, Tensor output, *, Tensor(a!) grad_input) -> Tensor(a!)
  python_module: nn
  dispatch:
    CPU: tanh_backward_out
    CUDA: tanh_backward_out

- func: tanh_backward(Tensor grad_output, Tensor output) -> Tensor
  use_c10_dispatcher: full
  python_module: nn

# What's a thnn_conv_ versus a slow_conv_?
#
# Historically, we have inefficient implementations of convolutions
# coming from the THNN/THCUNN library.  These convolutions typically
# operated by computing the Toeplitz matrix and then doing a matrix
# multiply with the input; this is very memory inefficient!  However,
# occasionally, we really don't have anything better, so it's helpful
# to have these fallbacks when there is no more optimized implementation
# in cudnn or mkldnn, etc.  Both thnn_ and slow_ convolutions fall
# into this bucket.
#
# The difference between these two designations, is that thnn_ refers
# to a convolution that is still written in the "legacy" style; that is,
# C code in the THNN/ or THCUNN/ directory.  A slow_ convolution is
# one that is written in the native style: modern C++.  Algorithmically,
# these are the same thing, but we give them different prefixes to
# make the operational distinction clear.

- func: slow_conv_transpose2d.out(Tensor self, Tensor weight, int[2] kernel_size, Tensor? bias=None, int[2] stride=1, int[2] padding=0, int[2] output_padding=0, int[2] dilation=1, *, Tensor(a!) out) -> Tensor(a!)
  python_module: nn
  dispatch:
    CPU: slow_conv_transpose2d_out_cpu
    CUDA: slow_conv_transpose2d_out_cuda

- func: slow_conv_transpose2d(Tensor self, Tensor weight, int[2] kernel_size, Tensor? bias=None, int[2] stride=1, int[2] padding=0, int[2] output_padding=0, int[2] dilation=1) -> Tensor
  python_module: nn
  dispatch:
    CPU: slow_conv_transpose2d_cpu
    CUDA: slow_conv_transpose2d_cuda

- func: slow_conv_transpose2d_backward.grad_output(Tensor grad_output, Tensor self, Tensor weight, int[2] kernel_size, int[2] stride, int[2] padding, int[2] output_padding, int[2] dilation, Tensor columns, Tensor ones, *, Tensor(a!)? grad_input, Tensor(b!)? grad_weight, Tensor(c!)? grad_bias) -> (Tensor(a!), Tensor(b!), Tensor(c!))
  python_module: nn
  dispatch:
    CPU: slow_conv_transpose2d_backward_out_cpu
    CUDA: slow_conv_transpose2d_backward_out_cuda

- func: slow_conv_transpose2d_backward.output_mask(Tensor grad_output, Tensor self, Tensor weight, int[2] kernel_size, int[2] stride, int[2] padding, int[2] output_padding, int[2] dilation, Tensor columns, Tensor ones, bool[3] output_mask) -> (Tensor grad_input, Tensor grad_weight, Tensor grad_bias)
  use_c10_dispatcher: full
  python_module: nn
  dispatch:
    CPU: slow_conv_transpose2d_backward_cpu
    CUDA: slow_conv_transpose2d_backward_cuda

- func: slow_conv_transpose3d.out(Tensor self, Tensor weight, int[3] kernel_size, Tensor? bias=None, int[3] stride=1, int[3] padding=0, int[3] output_padding=0, int[3] dilation=1, *, Tensor(a!) out) -> Tensor(a!)
  python_module: nn
  dispatch:
    CPU: slow_conv_transpose3d_out_cpu
    CUDA: slow_conv_transpose3d_out_cuda

- func: slow_conv_transpose3d(Tensor self, Tensor weight, int[3] kernel_size, Tensor? bias=None, int[3] stride=1, int[3] padding=0, int[3] output_padding=0, int[3] dilation=1) -> Tensor
  python_module: nn
  dispatch:
    CPU: slow_conv_transpose3d_cpu
    CUDA: slow_conv_transpose3d_cuda

- func: slow_conv_transpose3d_backward.grad_output(Tensor grad_output, Tensor self, Tensor weight, int[3] kernel_size, int[3] stride, int[3] padding, int[3] output_padding, int[3] dilation, Tensor finput, Tensor fgrad_input, *, Tensor(a!)? grad_input, Tensor(b!)? grad_weight, Tensor(c!)? grad_bias) -> (Tensor(a!), Tensor(b!), Tensor(c!))
  python_module: nn
  dispatch:
    CPU: slow_conv_transpose3d_backward_out_cpu
    CUDA: slow_conv_transpose3d_backward_out_cuda

- func: slow_conv_transpose3d_backward.output_mask(Tensor grad_output, Tensor self, Tensor weight, int[3] kernel_size, int[3] stride, int[3] padding, int[3] output_padding, int[3] dilation, Tensor finput, Tensor fgrad_input, bool[3] output_mask) -> (Tensor grad_input, Tensor grad_weight, Tensor grad_bias)
  use_c10_dispatcher: full
  python_module: nn
  dispatch:
    CPU: slow_conv_transpose3d_backward_cpu
    CUDA: slow_conv_transpose3d_backward_cuda

- func: thnn_conv2d.out(Tensor self, Tensor weight, int[2] kernel_size, Tensor? bias=None, int[2] stride=1, int[2] padding=0, *, Tensor(a!) out) -> Tensor(a!)
  python_module: nn

- func: thnn_conv2d(Tensor self, Tensor weight, int[2] kernel_size, Tensor? bias=None, int[2] stride=1, int[2] padding=0) -> Tensor
  python_module: nn

- func: thnn_conv2d_forward.output(Tensor self, Tensor weight, int[2] kernel_size, Tensor? bias, int[2] stride, int[2] padding, *, Tensor(a!) output, Tensor(b!) finput, Tensor(c!) fgrad_input) -> (Tensor(a!), Tensor(b!), Tensor(c!))
  python_module: nn
  dispatch:
    CPU: slow_conv2d_forward_out_cpu
    CUDA: legacy::cuda::_thnn_conv2d_forward_out

- func: thnn_conv2d_forward(Tensor self, Tensor weight, int[2] kernel_size, Tensor? bias, int[2] stride, int[2] padding) -> (Tensor output, Tensor finput, Tensor fgrad_input)
  python_module: nn
  dispatch:
    CPU: slow_conv2d_forward_cpu
    CUDA: legacy::cuda::_thnn_conv2d_forward

- func: thnn_conv2d_backward.grad_input(Tensor grad_output, Tensor self, Tensor weight, int[2] kernel_size, int[2] stride, int[2] padding, Tensor finput, Tensor fgrad_input, *, Tensor(a!)? grad_input, Tensor(b!)? grad_weight, Tensor(c!)? grad_bias) -> (Tensor(a!), Tensor(b!), Tensor(c!))
  python_module: nn
  dispatch:
    CPU: slow_conv2d_backward_out_cpu
    CUDA: slow_conv2d_backward_out_cuda

- func: thnn_conv2d_backward.output_mask(Tensor grad_output, Tensor self, Tensor weight, int[2] kernel_size, int[2] stride, int[2] padding, Tensor finput, Tensor fgrad_input, bool[3] output_mask) -> (Tensor grad_input, Tensor grad_weight, Tensor grad_bias)
  use_c10_dispatcher: full
  python_module: nn
  dispatch:
    CPU: slow_conv2d_backward_cpu
    CUDA: slow_conv2d_backward_cuda

- func: thnn_conv_depthwise2d.out(Tensor self, Tensor weight, int[2] kernel_size, Tensor? bias=None, int[2] stride=1, int[2] padding=0, int[2] dilation=1, *, Tensor(a!) out) -> Tensor(a!)
  python_module: nn

- func: thnn_conv_depthwise2d(Tensor self, Tensor weight, int[2] kernel_size, Tensor? bias=None, int[2] stride=1, int[2] padding=0, int[2] dilation=1) -> Tensor
  python_module: nn

- func: thnn_conv_depthwise2d_forward.out(Tensor self, Tensor weight, int[2] kernel_size, Tensor? bias, int[2] stride, int[2] padding, int[2] dilation, *, Tensor(a!) out) -> Tensor(a!)
  python_module: nn
  dispatch:
    CUDA: legacy::cuda::_thnn_conv_depthwise2d_forward_out

- func: thnn_conv_depthwise2d_forward(Tensor self, Tensor weight, int[2] kernel_size, Tensor? bias, int[2] stride, int[2] padding, int[2] dilation) -> Tensor
  python_module: nn
  dispatch:
    CUDA: legacy::cuda::_thnn_conv_depthwise2d_forward

- func: thnn_conv_depthwise2d_backward.grad_input(Tensor grad_output, Tensor self, Tensor weight, int[2] kernel_size, int[2] stride, int[2] padding, int[2] dilation, *, Tensor(a!)? grad_input, Tensor(b!)? grad_weight) -> (Tensor(a!), Tensor(b!))
  python_module: nn
  dispatch:
    CUDA: thnn_conv_depthwise2d_backward_out

- func: thnn_conv_depthwise2d_backward.output_mask(Tensor grad_output, Tensor self, Tensor weight, int[2] kernel_size, int[2] stride, int[2] padding, int[2] dilation, bool[2] output_mask) -> (Tensor grad_input, Tensor grad_weight)
  use_c10_dispatcher: full
  python_module: nn
  dispatch:
    CUDA: thnn_conv_depthwise2d_backward

- func: slow_conv3d.out(Tensor self, Tensor weight, int[3] kernel_size, Tensor? bias=None, int[3] stride=1, int[3] padding=0, *, Tensor(a!) out) -> Tensor(a!)
  python_module: nn

- func: slow_conv3d(Tensor self, Tensor weight, int[3] kernel_size, Tensor? bias=None, int[3] stride=1, int[3] padding=0) -> Tensor
  python_module: nn

- func: slow_conv3d_forward.output(Tensor self, Tensor weight, int[3] kernel_size, Tensor? bias, int[3] stride, int[3] padding, *, Tensor(a!) output, Tensor(b!) finput, Tensor(c!) fgrad_input) -> (Tensor(a!), Tensor(b!), Tensor(c!))
  python_module: nn
  dispatch:
    CPU: slow_conv3d_forward_out_cpu

- func: slow_conv3d_forward(Tensor self, Tensor weight, int[3] kernel_size, Tensor? bias, int[3] stride, int[3] padding) -> (Tensor output, Tensor finput, Tensor fgrad_input)
  python_module: nn
  dispatch:
    CPU: slow_conv3d_forward_cpu

- func: slow_conv3d_backward.grad_input(Tensor grad_output, Tensor self, Tensor weight, int[3] kernel_size, int[3] stride, int[3] padding, Tensor finput, Tensor fgrad_input, *, Tensor(a!)? grad_input, Tensor(b!)? grad_weight, Tensor(c!)? grad_bias) -> (Tensor(a!), Tensor(b!), Tensor(c!))
  python_module: nn
  dispatch:
    CPU: slow_conv3d_backward_out_cpu

- func: slow_conv3d_backward.output_mask(Tensor grad_output, Tensor self, Tensor weight, int[3] kernel_size, int[3] stride, int[3] padding, Tensor finput, Tensor fgrad_input, bool[3] output_mask) -> (Tensor grad_input, Tensor grad_weight, Tensor grad_bias)
  use_c10_dispatcher: full
  python_module: nn
  dispatch:
    CPU: slow_conv3d_backward_cpu

- func: slow_conv_dilated2d(Tensor self, Tensor weight, int[2] kernel_size, Tensor? bias=None, int[2] stride=1, int[2] padding=0, int[2] dilation=1) -> Tensor
  python_module: nn
  dispatch:
    CPU: slow_conv_dilated2d_cpu
    CUDA: slow_conv_dilated2d_cuda

- func: slow_conv_dilated2d_backward(Tensor grad_output, Tensor self, Tensor weight, int[2] kernel_size, int[2] stride, int[2] padding, int[2] dilation, bool[3] output_mask) -> (Tensor grad_input, Tensor grad_weight, Tensor grad_bias)
  use_c10_dispatcher: full
  python_module: nn
  dispatch:
    CPU: slow_conv_dilated2d_backward_cpu
    CUDA: slow_conv_dilated2d_backward_cuda

- func: slow_conv_dilated3d(Tensor self, Tensor weight, int[3] kernel_size, Tensor? bias=None, int[3] stride=1, int[3] padding=0, int[3] dilation=1) -> Tensor
  python_module: nn
  dispatch:
    CPU: slow_conv_dilated3d_cpu
    CUDA: slow_conv_dilated3d_cuda

- func: slow_conv_dilated3d_backward(Tensor grad_output, Tensor self, Tensor weight, int[3] kernel_size, int[3] stride, int[3] padding, int[3] dilation, bool[3] output_mask) -> (Tensor grad_input, Tensor grad_weight, Tensor grad_bias)
  use_c10_dispatcher: full
  python_module: nn
  dispatch:
    CPU: slow_conv_dilated3d_backward_cpu
    CUDA: slow_conv_dilated3d_backward_cuda

- func: col2im.out(Tensor self, int[2] output_size, int[2] kernel_size, int[2] dilation, int[2] padding, int[2] stride, *, Tensor(a!) out) -> Tensor(a!)
  python_module: nn
  dispatch:
    CPU: col2im_out_cpu
    CUDA: col2im_out_cuda

- func: col2im(Tensor self, int[2] output_size, int[2] kernel_size, int[2] dilation, int[2] padding, int[2] stride) -> Tensor
  use_c10_dispatcher: full
  python_module: nn
  dispatch:
    CPU: col2im_cpu
    CUDA: col2im_cuda

- func: col2im_backward.grad_input(Tensor grad_output, int[2] kernel_size, int[2] dilation, int[2] padding, int[2] stride, *, Tensor(a!) grad_input) -> Tensor(a!)
  python_module: nn
  dispatch:
    CPU: col2im_backward_out_cpu
    CUDA: col2im_backward_out_cuda

- func: col2im_backward(Tensor grad_output, int[2] kernel_size, int[2] dilation, int[2] padding, int[2] stride) -> Tensor
  use_c10_dispatcher: full
  python_module: nn
  dispatch:
    CPU: col2im_backward_cpu
    CUDA: col2im_backward_cuda

- func: im2col.out(Tensor self, int[2] kernel_size, int[2] dilation, int[2] padding, int[2] stride, *, Tensor(a!) out) -> Tensor(a!)
  python_module: nn
  dispatch:
    CPU: im2col_out_cpu
    CUDA: im2col_out_cuda

- func: im2col(Tensor self, int[2] kernel_size, int[2] dilation, int[2] padding, int[2] stride) -> Tensor
  use_c10_dispatcher: full
  python_module: nn
  dispatch:
    CPU: im2col_cpu
    CUDA: im2col_cuda

- func: im2col_backward.grad_input(Tensor grad_output, int[2] input_size, int[2] kernel_size, int[2] dilation, int[2] padding, int[2] stride, *, Tensor(a!) grad_input) -> Tensor(a!)
  python_module: nn
  dispatch:
    CPU: im2col_backward_out_cpu
    CUDA: im2col_backward_out_cuda

- func: im2col_backward(Tensor grad_output, int[2] input_size, int[2] kernel_size, int[2] dilation, int[2] padding, int[2] stride) -> Tensor
  use_c10_dispatcher: full
  python_module: nn
  dispatch:
    CPU: im2col_backward_cpu
    CUDA: im2col_backward_cuda

- func: isfinite(Tensor self) -> Tensor
  use_c10_dispatcher: full
  variants: function, method
  device_guard: False
  supports_named_tensor: True

- func: isinf(Tensor self) -> Tensor
  use_c10_dispatcher: full
  variants: function, method
  device_guard: False
  supports_named_tensor: True

# Note: this function is only for testing.
# It is undocumented and should not be used outside of tests.
- func: _test_serialization_subcmul(Tensor self, Tensor other, Scalar alpha=1) -> Tensor
  use_c10_dispatcher: full<|MERGE_RESOLUTION|>--- conflicted
+++ resolved
@@ -1463,16 +1463,22 @@
 
 - func: ger.out(Tensor self, Tensor vec2, *, Tensor(a!) out) -> Tensor(a!)
 
-<<<<<<< HEAD
-=======
 - func: group_norm(Tensor input, int num_groups, Tensor? weight=None, Tensor? bias=None, float eps=1e-05, bool cudnn_enabled=True) -> Tensor
+
+- func: native_group_norm(Tensor input, Tensor? weight, Tensor? bias, int N, int C, int HxW, int group, float eps) -> (Tensor, Tensor, Tensor)
+  dispatch:
+    CPU: group_norm_cpu
+
+- func: non_differentiable_native_group_norm_backward(Tensor grad_out, Tensor input, Tensor mean, Tensor rstd, Tensor? weight, int N, int C, int HxW, int group, bool[3] output_mask) -> (Tensor, Tensor, Tensor)
+  dispatch:
+    CPU: group_norm_backward_cpu
+
 
 - func: quantized_group_norm(Tensor input, int num_groups, Tensor? weight, Tensor? bias, float eps, float output_scale, int output_zero_point) -> Tensor
   requires_tensor: True
   dispatch:
     QuantizedCPU: quantized_group_norm_impl
 
->>>>>>> d035d050
 # FFT
 
 - func: fft(Tensor self, int signal_ndim, bool normalized=False) -> Tensor
@@ -1654,22 +1660,10 @@
     CPU: layer_norm_backward_cpu
     CUDA: layer_norm_backward_cuda
 
-<<<<<<< HEAD
-- func: group_norm(Tensor input, int num_groups, Tensor? weight=None, Tensor? bias=None, float eps=1e-05, bool cudnn_enabled=True) -> Tensor
-
-- func: native_group_norm(Tensor input, Tensor? weight, Tensor? bias, int N, int C, int HxW, int group, float eps) -> (Tensor, Tensor, Tensor)
-  dispatch:
-    CPU: group_norm_cpu
-
-- func: non_differentiable_native_group_norm_backward(Tensor grad_out, Tensor input, Tensor mean, Tensor rstd, Tensor? weight, int N, int C, int HxW, int group, bool[3] output_mask) -> (Tensor, Tensor, Tensor)
-  dispatch:
-    CPU: group_norm_backward_cpu
-=======
 - func: quantized_layer_norm(Tensor input, int[] normalized_shape, Tensor? weight, Tensor? bias, float eps, float output_scale, int output_zero_point) -> Tensor
   requires_tensor: True
   dispatch:
     QuantizedCPU: quantized_layer_norm_impl
->>>>>>> d035d050
 
 - func: linear(Tensor input, Tensor weight, Tensor? bias=None) -> Tensor
   python_module: nn
