--- conflicted
+++ resolved
@@ -136,7 +136,6 @@
   return self.copy_(args.lgamma_().sum(-1).add_(p * (p - 1) * std::log(M_PI) / 4.));
 }
 
-<<<<<<< HEAD
 Tensor bitwise_not(const Tensor& self) {
   Tensor result = at::empty({0}, self.options());
   return at::bitwise_not_out(result, self);
@@ -151,14 +150,10 @@
   assert_no_internal_overlap(result, "bitwise_not");
   auto iter = TensorIterator::unary_op(result, self);
   bitwise_not_stub(iter->device_type(), *iter);
-  propagate_names_if_namedtensor_enabled(result, self);
-  return result;
-=======
-static void propagate_names_if_namedtensor_enabled(Tensor& result, const Tensor& src) {
-#ifdef BUILD_NAMEDTENSOR
-  at::namedinference::propagate_names(result, src);
-#endif
->>>>>>> 62e8fa4e
+#ifdef BUILD_NAMEDTENSOR
+  at::namedinference::propagate_names(result, self);
+#endif
+  return result;
 }
 
 // NB: If you use this macro, you may also need to add a CUDA forwarding
