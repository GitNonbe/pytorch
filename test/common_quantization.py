--- conflicted
+++ resolved
@@ -14,13 +14,8 @@
 import torch.nn.quantized.dynamic as nnqd
 from common_utils import TestCase
 from torch.quantization import QuantWrapper, QuantStub, DeQuantStub, \
-<<<<<<< HEAD
     default_qconfig, default_per_channel_qconfig, QConfig, default_observer, default_weight_observer, \
-    default_qat_qconfig, propagate_qconfig, convert, DEFAULT_DYNAMIC_MODULE_MAPPING
-=======
-    default_qconfig, QConfig, default_observer, default_weight_observer, \
     default_qat_qconfig, propagate_qconfig_, convert, DEFAULT_DYNAMIC_MODULE_MAPPING
->>>>>>> d8539a89
 
 def test_only_eval_fn(model, calib_data):
     r"""
